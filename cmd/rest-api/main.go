package main

import (
	"crypto/tls"
	"crypto/x509"
	"flag"
	"fmt"
	"os"
	"path/filepath"

	"net/http"

	"github.com/go-playground/validator/v10"
	"github.com/joho/godotenv"
	"github.com/labstack/echo/v4"
	"github.com/labstack/echo/v4/middleware"
	"github.com/nats-io/nats.go"
	"go.uber.org/zap"

	"github.com/threeport/threeport/internal/version"
	iapi "github.com/threeport/threeport/pkg/api-server/v0"
	"github.com/threeport/threeport/pkg/api-server/v0/database"
	_ "github.com/threeport/threeport/pkg/api-server/v0/docs"
	"github.com/threeport/threeport/pkg/api-server/v0/handlers"
	"github.com/threeport/threeport/pkg/api-server/v0/routes"
	"github.com/threeport/threeport/pkg/api-server/v0/versions"
	v0 "github.com/threeport/threeport/pkg/api/v0"
	log "github.com/threeport/threeport/pkg/log/v0"
)

// @title Threeport RESTful API
<<<<<<< HEAD
// @version v0.3.4
=======
// @version v0.4.0-rc.2
>>>>>>> e59bb585
// @description Threeport RESTful API.
// @termsOfService https://threeport.io/api-tos/
// @contact.name Threeport Admin
// @contact.url https://threeport.io/support
// @contact.email support@threeport.io
// @host rest-api.threeport.io
// @BasePath /
//
//go:generate threeport-codegen api-version v0
func main() {
	// flags
	var envFile string
	var autoMigrate bool
	var verbose bool
	var authEnabled bool
	flag.StringVar(&envFile, "env-file", "/etc/threeport/env", "File from which to load environment")
	flag.BoolVar(&autoMigrate, "auto-migrate", false, "If true API server will auto migrate DB schema")
	flag.BoolVar(&verbose, "verbose", false, "Write logs with v(1).InfoLevel and above")
	flag.BoolVar(&authEnabled, "auth-enabled", true, "Enable client certificate authentication")
	flag.Parse()

	e := echo.New()
	e.HideBanner = true

	var validate *validator.Validate
	validate = validator.New()
	validate.RegisterValidation("optional", iapi.IsOptional)
	validate.RegisterValidation("association", iapi.IsAssociation)
	validate.RegisterValidation("ISO8601date", iapi.IsISO8601Date)
	e.Validator = &iapi.CustomValidator{Validator: validate}

	// middleware
	e.Use(func(next echo.HandlerFunc) echo.HandlerFunc {
		return func(c echo.Context) error {
			cc := &iapi.CustomContext{Context: c}
			return next(cc)
		}
	})
	logger, err := log.NewLogger(verbose)
	if err != nil {
		panic(err)
	}
	e.Use(middleware.RequestLoggerWithConfig(middleware.RequestLoggerConfig{
		LogMethod:   true,
		LogURI:      true,
		LogStatus:   true,
		LogRemoteIP: true,
		LogHost:     true,
		LogLatency:  true,
		LogError:    true,
		LogValuesFunc: func(c echo.Context, v middleware.RequestLoggerValues) error {
			logger.Info("request",
				zap.String("method", v.Method),
				zap.String("uri", v.URI),
				zap.Int("status", v.Status),
				zap.String("remoteIP", v.RemoteIP),
				zap.String("host", v.Host),
				zap.Duration("latency", v.Latency),
				zap.Error(v.Error),
			)
			return nil
		},
	}))
	e.Use(middleware.Recover())

	e.HTTPErrorHandler = func(err error, c echo.Context) {
		// call the default handler to return the HTTP response
		e.DefaultHTTPErrorHandler(err, c)
	}

	// env vars for database and nats connection
	if err := godotenv.Load(envFile); err != nil {
		e.Logger.Fatalf("failed to load environment variables: %v", err)
	}

	// database connection
	db, err := database.Init(autoMigrate, &logger)
	if err != nil {
		e.Logger.Fatalf("failed to initialize database: %v", err)
	}

	// nats connection
	natsConn := fmt.Sprintf(
		"nats://%s:%s@%s:%s",
		os.Getenv("NATS_USER"),
		os.Getenv("NATS_PASSWORD"),
		os.Getenv("NATS_HOST"),
		os.Getenv("NATS_PORT"),
	)
	nc, err := nats.Connect(natsConn)
	if err != nil {
		e.Logger.Fatalf("failed to establish nats connection: %v", err)
	}
	defer nc.Close()

	// jetstream context
	js, err := nc.JetStream(nats.PublishAsyncMaxPending(256))
	if err != nil {
		e.Logger.Fatalf("failed to create jetstream context: %v", err)
	}

	// add controller streams
	js.AddStream(&nats.StreamConfig{
		Name:     v0.WorkloadStreamName,
		Subjects: v0.GetWorkloadSubjects(),
	})
	js.AddStream(&nats.StreamConfig{
		Name:     v0.KubernetesRuntimeStreamName,
		Subjects: v0.GetKubernetesRuntimeSubjects(),
	})
	js.AddStream(&nats.StreamConfig{
		Name:     v0.AwsStreamName,
		Subjects: v0.GetAwsSubjects(),
	})
	js.AddStream(&nats.StreamConfig{
		Name:     v0.GatewayStreamName,
		Subjects: v0.GetGatewaySubjects(),
	})
	js.AddStream(&nats.StreamConfig{
		Name:     v0.ControlPlaneStreamName,
		Subjects: v0.GetControlPlaneSubjects(),
	})
	js.AddStream(&nats.StreamConfig{
		Name:     v0.HelmWorkloadStreamName,
		Subjects: v0.GetHelmWorkloadSubjects(),
	})

	// handlers
	h := handlers.New(db, nc, js)

	// routes
	routes.AddRoutes(e, &h)
	routes.AddCustomRoutes(e, &h)
	routes.SwaggerRoutes(e)
	routes.VersionRoutes(e, &h)

	// add version info for queries to /<object>/versions
	iapi.Versions[0] = iapi.V0
	versions.AddVersions()

	if authEnabled {
		configDir := "/etc/threeport"

		// load server certificate and private key
		cert, err := tls.LoadX509KeyPair(filepath.Join(configDir, "cert/tls.crt"), filepath.Join(configDir, "cert/tls.key"))
		if err != nil {
			e.Logger.Fatal(err)
		}

		// load server root certificate authority
		caCert, err := os.ReadFile(filepath.Join(configDir, "ca/tls.crt"))
		if err != nil {
			e.Logger.Fatal(err)
		}

		// create certificate pool and add server root certificate authority
		caCertPool := x509.NewCertPool()
		caCertPool.AppendCertsFromPEM(caCert)

		// configure https server
		server := http.Server{
			Addr:    ":1323",
			Handler: e,
			TLSConfig: &tls.Config{
				Certificates: []tls.Certificate{cert},
				RootCAs:      caCertPool,
				ClientCAs:    caCertPool,
				ClientAuth:   tls.RequireAndVerifyClientCert,
			},
		}

		fmt.Printf("\nThreeport REST API: %s\n", version.GetVersion())
		configureHealthCheckEndpoint()
		if err := server.ListenAndServeTLS("", ""); err != http.ErrServerClosed {
			e.Logger.Fatal(err)
		}
	} else {

		// configure http server
		server := http.Server{
			Addr:    ":1323",
			Handler: e,
		}

		fmt.Printf("\nThreeport REST API: %s\n", version.GetVersion())
		configureHealthCheckEndpoint()
		if err := server.ListenAndServe(); err != http.ErrServerClosed {
			e.Logger.Fatal(err)
		}
	}
}

// configureHealthCheckEndpoint sets up a health check endpoint for the API server
func configureHealthCheckEndpoint() {

	// set up health check endpoint
	http.HandleFunc("/readyz", func(w http.ResponseWriter, r *http.Request) {
		w.WriteHeader(http.StatusOK)
		w.Write([]byte("OK"))
	})

	go http.ListenAndServe(":8081", nil)
}<|MERGE_RESOLUTION|>--- conflicted
+++ resolved
@@ -29,11 +29,7 @@
 )
 
 // @title Threeport RESTful API
-<<<<<<< HEAD
-// @version v0.3.4
-=======
 // @version v0.4.0-rc.2
->>>>>>> e59bb585
 // @description Threeport RESTful API.
 // @termsOfService https://threeport.io/api-tos/
 // @contact.name Threeport Admin
