--- conflicted
+++ resolved
@@ -41,7 +41,7 @@
 	return &forwardProxyDefinition, nil
 }
 
-// GetForwardProxyDefinitionByName fetches a forward proxy definition by name
+// GetForwardProxyDefinitionByName feteches a forward proxy definition by name
 func GetForwardProxyDefinitionByName(name, apiAddr, apiToken string) (*v0.ForwardProxyDefinition, error) {
 	var forwardProxyDefinitions []v0.ForwardProxyDefinition
 
@@ -110,27 +110,19 @@
 }
 
 // UpdateForwardProxyDefinition updates a forward proxy definition
-<<<<<<< HEAD
-func UpdateForwardProxyDefinition(forwardProxyDefinition *v0.ForwardProxyDefinition, apiAddr, apiToken string, id uint) (*v0.ForwardProxyDefinition, error) {
-=======
 func UpdateForwardProxyDefinition(forwardProxyDefinition *v0.ForwardProxyDefinition, apiAddr, apiToken string) (*v0.ForwardProxyDefinition, error) {
 	// capture the object ID then remove it from the object since the API will not
 	// allow an update the ID field
 	forwardProxyDefinitionID := *forwardProxyDefinition.ID
 	forwardProxyDefinition.ID = nil
 
->>>>>>> b3f0dc22
 	jsonForwardProxyDefinition, err := client.MarshalObject(forwardProxyDefinition)
 	if err != nil {
 		return forwardProxyDefinition, fmt.Errorf("failed to marshal provided object to JSON: %w", err)
 	}
 
 	response, err := GetResponse(
-<<<<<<< HEAD
-		fmt.Sprintf("%s/%s/forward-proxy-definitions/%d", apiAddr, ApiVersion, id),
-=======
 		fmt.Sprintf("%s/%s/forward-proxy-definitions/%d", apiAddr, ApiVersion, forwardProxyDefinitionID),
->>>>>>> b3f0dc22
 		apiToken,
 		http.MethodPatch,
 		bytes.NewBuffer(jsonForwardProxyDefinition),
@@ -183,7 +175,7 @@
 	return &forwardProxyInstance, nil
 }
 
-// GetForwardProxyInstanceByName fetches a forward proxy instance by name
+// GetForwardProxyInstanceByName feteches a forward proxy instance by name
 func GetForwardProxyInstanceByName(name, apiAddr, apiToken string) (*v0.ForwardProxyInstance, error) {
 	var forwardProxyInstances []v0.ForwardProxyInstance
 
@@ -252,27 +244,19 @@
 }
 
 // UpdateForwardProxyInstance updates a forward proxy instance
-<<<<<<< HEAD
-func UpdateForwardProxyInstance(forwardProxyInstance *v0.ForwardProxyInstance, apiAddr, apiToken string, id uint) (*v0.ForwardProxyInstance, error) {
-=======
 func UpdateForwardProxyInstance(forwardProxyInstance *v0.ForwardProxyInstance, apiAddr, apiToken string) (*v0.ForwardProxyInstance, error) {
 	// capture the object ID then remove it from the object since the API will not
 	// allow an update the ID field
 	forwardProxyInstanceID := *forwardProxyInstance.ID
 	forwardProxyInstance.ID = nil
 
->>>>>>> b3f0dc22
 	jsonForwardProxyInstance, err := client.MarshalObject(forwardProxyInstance)
 	if err != nil {
 		return forwardProxyInstance, fmt.Errorf("failed to marshal provided object to JSON: %w", err)
 	}
 
 	response, err := GetResponse(
-<<<<<<< HEAD
-		fmt.Sprintf("%s/%s/forward-proxy-instances/%d", apiAddr, ApiVersion, id),
-=======
 		fmt.Sprintf("%s/%s/forward-proxy-instances/%d", apiAddr, ApiVersion, forwardProxyInstanceID),
->>>>>>> b3f0dc22
 		apiToken,
 		http.MethodPatch,
 		bytes.NewBuffer(jsonForwardProxyInstance),
