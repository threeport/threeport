// generated by 'threeport-codegen api-model' - do not edit

package v0

import (
	"bytes"
	"encoding/json"
	"errors"
	"fmt"
	v0 "github.com/threeport/threeport/pkg/api/v0"
	client "github.com/threeport/threeport/pkg/client"
	"net/http"
)

// GetClusterDefinitionByID feteches a cluster definition by ID
func GetClusterDefinitionByID(id uint, apiAddr, apiToken string) (*v0.ClusterDefinition, error) {
	var clusterDefinition v0.ClusterDefinition

	response, err := GetResponse(
		fmt.Sprintf("%s/%s/cluster-definitions/%d", apiAddr, ApiVersion, id),
		apiToken,
		http.MethodGet,
		new(bytes.Buffer),
		http.StatusOK,
	)
	if err != nil {
		return &clusterDefinition, fmt.Errorf("call to threeport API returned unexpected response: %w", err)
	}

	jsonData, err := json.Marshal(response.Data[0])
	if err != nil {
		return &clusterDefinition, fmt.Errorf("failed to marshal response data from threeport API: %w", err)
	}

	decoder := json.NewDecoder(bytes.NewReader(jsonData))
	decoder.UseNumber()
	if err := decoder.Decode(&clusterDefinition); err != nil {
		return nil, fmt.Errorf("failed to decode object in response data from threeport API", err)
	}

	return &clusterDefinition, nil
}

// GetClusterDefinitionByName fetches a cluster definition by name
func GetClusterDefinitionByName(name, apiAddr, apiToken string) (*v0.ClusterDefinition, error) {
	var clusterDefinitions []v0.ClusterDefinition

	response, err := GetResponse(
		fmt.Sprintf("%s/%s/cluster-definitions?name=%s", apiAddr, ApiVersion, name),
		apiToken,
		http.MethodGet,
		new(bytes.Buffer),
		http.StatusOK,
	)
	if err != nil {
		return &v0.ClusterDefinition{}, fmt.Errorf("call to threeport API returned unexpected response: %w", err)
	}

	jsonData, err := json.Marshal(response.Data)
	if err != nil {
		return &v0.ClusterDefinition{}, fmt.Errorf("failed to marshal response data from threeport API: %w", err)
	}

	decoder := json.NewDecoder(bytes.NewReader(jsonData))
	decoder.UseNumber()
	if err := decoder.Decode(&clusterDefinitions); err != nil {
		return nil, fmt.Errorf("failed to decode object in response data from threeport API", err)
	}

	switch {
	case len(clusterDefinitions) < 1:
		return &v0.ClusterDefinition{}, errors.New(fmt.Sprintf("no workload definitions with name %s", name))
	case len(clusterDefinitions) > 1:
		return &v0.ClusterDefinition{}, errors.New(fmt.Sprintf("more than one workload definition with name %s returned", name))
	}

	return &clusterDefinitions[0], nil
}

// CreateClusterDefinition creates a new cluster definition
func CreateClusterDefinition(clusterDefinition *v0.ClusterDefinition, apiAddr, apiToken string) (*v0.ClusterDefinition, error) {
	jsonClusterDefinition, err := client.MarshalObject(clusterDefinition)
	if err != nil {
		return clusterDefinition, fmt.Errorf("failed to marshal provided object to JSON: %w", err)
	}

	response, err := GetResponse(
		fmt.Sprintf("%s/%s/cluster-definitions", apiAddr, ApiVersion),
		apiToken,
		http.MethodPost,
		bytes.NewBuffer(jsonClusterDefinition),
		http.StatusCreated,
	)
	if err != nil {
		return clusterDefinition, fmt.Errorf("call to threeport API returned unexpected response: %w", err)
	}

	jsonData, err := json.Marshal(response.Data[0])
	if err != nil {
		return clusterDefinition, fmt.Errorf("failed to marshal response data from threeport API: %w", err)
	}

	decoder := json.NewDecoder(bytes.NewReader(jsonData))
	decoder.UseNumber()
	if err := decoder.Decode(&clusterDefinition); err != nil {
		return nil, fmt.Errorf("failed to decode object in response data from threeport API", err)
	}

	return clusterDefinition, nil
}

// UpdateClusterDefinition updates a cluster definition
<<<<<<< HEAD
func UpdateClusterDefinition(clusterDefinition *v0.ClusterDefinition, apiAddr, apiToken string, id uint) (*v0.ClusterDefinition, error) {
=======
func UpdateClusterDefinition(clusterDefinition *v0.ClusterDefinition, apiAddr, apiToken string) (*v0.ClusterDefinition, error) {
	// capture the object ID then remove it from the object since the API will not
	// allow an update the ID field
	clusterDefinitionID := *clusterDefinition.ID
	clusterDefinition.ID = nil

>>>>>>> b3f0dc22
	jsonClusterDefinition, err := client.MarshalObject(clusterDefinition)
	if err != nil {
		return clusterDefinition, fmt.Errorf("failed to marshal provided object to JSON: %w", err)
	}

	response, err := GetResponse(
<<<<<<< HEAD
		fmt.Sprintf("%s/%s/cluster-definitions/%d", apiAddr, ApiVersion, id),
=======
		fmt.Sprintf("%s/%s/cluster-definitions/%d", apiAddr, ApiVersion, clusterDefinitionID),
>>>>>>> b3f0dc22
		apiToken,
		http.MethodPatch,
		bytes.NewBuffer(jsonClusterDefinition),
		http.StatusOK,
	)
	if err != nil {
		return clusterDefinition, fmt.Errorf("call to threeport API returned unexpected response: %w", err)
	}

	jsonData, err := json.Marshal(response.Data[0])
	if err != nil {
		return clusterDefinition, fmt.Errorf("failed to marshal response data from threeport API: %w", err)
	}

	decoder := json.NewDecoder(bytes.NewReader(jsonData))
	decoder.UseNumber()
	if err := decoder.Decode(&clusterDefinition); err != nil {
		return nil, fmt.Errorf("failed to decode object in response data from threeport API", err)
	}

	return clusterDefinition, nil
}

// GetClusterInstanceByID feteches a cluster instance by ID
func GetClusterInstanceByID(id uint, apiAddr, apiToken string) (*v0.ClusterInstance, error) {
	var clusterInstance v0.ClusterInstance

	response, err := GetResponse(
		fmt.Sprintf("%s/%s/cluster-instances/%d", apiAddr, ApiVersion, id),
		apiToken,
		http.MethodGet,
		new(bytes.Buffer),
		http.StatusOK,
	)
	if err != nil {
		return &clusterInstance, fmt.Errorf("call to threeport API returned unexpected response: %w", err)
	}

	jsonData, err := json.Marshal(response.Data[0])
	if err != nil {
		return &clusterInstance, fmt.Errorf("failed to marshal response data from threeport API: %w", err)
	}

	decoder := json.NewDecoder(bytes.NewReader(jsonData))
	decoder.UseNumber()
	if err := decoder.Decode(&clusterInstance); err != nil {
		return nil, fmt.Errorf("failed to decode object in response data from threeport API", err)
	}

	return &clusterInstance, nil
}

// GetClusterInstanceByName fetches a cluster instance by name
func GetClusterInstanceByName(name, apiAddr, apiToken string) (*v0.ClusterInstance, error) {
	var clusterInstances []v0.ClusterInstance

	response, err := GetResponse(
		fmt.Sprintf("%s/%s/cluster-instances?name=%s", apiAddr, ApiVersion, name),
		apiToken,
		http.MethodGet,
		new(bytes.Buffer),
		http.StatusOK,
	)
	if err != nil {
		return &v0.ClusterInstance{}, fmt.Errorf("call to threeport API returned unexpected response: %w", err)
	}

	jsonData, err := json.Marshal(response.Data)
	if err != nil {
		return &v0.ClusterInstance{}, fmt.Errorf("failed to marshal response data from threeport API: %w", err)
	}

	decoder := json.NewDecoder(bytes.NewReader(jsonData))
	decoder.UseNumber()
	if err := decoder.Decode(&clusterInstances); err != nil {
		return nil, fmt.Errorf("failed to decode object in response data from threeport API", err)
	}

	switch {
	case len(clusterInstances) < 1:
		return &v0.ClusterInstance{}, errors.New(fmt.Sprintf("no workload definitions with name %s", name))
	case len(clusterInstances) > 1:
		return &v0.ClusterInstance{}, errors.New(fmt.Sprintf("more than one workload definition with name %s returned", name))
	}

	return &clusterInstances[0], nil
}

// CreateClusterInstance creates a new cluster instance
func CreateClusterInstance(clusterInstance *v0.ClusterInstance, apiAddr, apiToken string) (*v0.ClusterInstance, error) {
	jsonClusterInstance, err := client.MarshalObject(clusterInstance)
	if err != nil {
		return clusterInstance, fmt.Errorf("failed to marshal provided object to JSON: %w", err)
	}

	response, err := GetResponse(
		fmt.Sprintf("%s/%s/cluster-instances", apiAddr, ApiVersion),
		apiToken,
		http.MethodPost,
		bytes.NewBuffer(jsonClusterInstance),
		http.StatusCreated,
	)
	if err != nil {
		return clusterInstance, fmt.Errorf("call to threeport API returned unexpected response: %w", err)
	}

	jsonData, err := json.Marshal(response.Data[0])
	if err != nil {
		return clusterInstance, fmt.Errorf("failed to marshal response data from threeport API: %w", err)
	}

	decoder := json.NewDecoder(bytes.NewReader(jsonData))
	decoder.UseNumber()
	if err := decoder.Decode(&clusterInstance); err != nil {
		return nil, fmt.Errorf("failed to decode object in response data from threeport API", err)
	}

	return clusterInstance, nil
}

// UpdateClusterInstance updates a cluster instance
<<<<<<< HEAD
func UpdateClusterInstance(clusterInstance *v0.ClusterInstance, apiAddr, apiToken string, id uint) (*v0.ClusterInstance, error) {
=======
func UpdateClusterInstance(clusterInstance *v0.ClusterInstance, apiAddr, apiToken string) (*v0.ClusterInstance, error) {
	// capture the object ID then remove it from the object since the API will not
	// allow an update the ID field
	clusterInstanceID := *clusterInstance.ID
	clusterInstance.ID = nil

>>>>>>> b3f0dc22
	jsonClusterInstance, err := client.MarshalObject(clusterInstance)
	if err != nil {
		return clusterInstance, fmt.Errorf("failed to marshal provided object to JSON: %w", err)
	}

	response, err := GetResponse(
<<<<<<< HEAD
		fmt.Sprintf("%s/%s/cluster-instances/%d", apiAddr, ApiVersion, id),
=======
		fmt.Sprintf("%s/%s/cluster-instances/%d", apiAddr, ApiVersion, clusterInstanceID),
>>>>>>> b3f0dc22
		apiToken,
		http.MethodPatch,
		bytes.NewBuffer(jsonClusterInstance),
		http.StatusOK,
	)
	if err != nil {
		return clusterInstance, fmt.Errorf("call to threeport API returned unexpected response: %w", err)
	}

	jsonData, err := json.Marshal(response.Data[0])
	if err != nil {
		return clusterInstance, fmt.Errorf("failed to marshal response data from threeport API: %w", err)
	}

	decoder := json.NewDecoder(bytes.NewReader(jsonData))
	decoder.UseNumber()
	if err := decoder.Decode(&clusterInstance); err != nil {
		return nil, fmt.Errorf("failed to decode object in response data from threeport API", err)
	}

	return clusterInstance, nil
}<|MERGE_RESOLUTION|>--- conflicted
+++ resolved
@@ -41,7 +41,7 @@
 	return &clusterDefinition, nil
 }
 
-// GetClusterDefinitionByName fetches a cluster definition by name
+// GetClusterDefinitionByName feteches a cluster definition by name
 func GetClusterDefinitionByName(name, apiAddr, apiToken string) (*v0.ClusterDefinition, error) {
 	var clusterDefinitions []v0.ClusterDefinition
 
@@ -110,27 +110,19 @@
 }
 
 // UpdateClusterDefinition updates a cluster definition
-<<<<<<< HEAD
-func UpdateClusterDefinition(clusterDefinition *v0.ClusterDefinition, apiAddr, apiToken string, id uint) (*v0.ClusterDefinition, error) {
-=======
 func UpdateClusterDefinition(clusterDefinition *v0.ClusterDefinition, apiAddr, apiToken string) (*v0.ClusterDefinition, error) {
 	// capture the object ID then remove it from the object since the API will not
 	// allow an update the ID field
 	clusterDefinitionID := *clusterDefinition.ID
 	clusterDefinition.ID = nil
 
->>>>>>> b3f0dc22
 	jsonClusterDefinition, err := client.MarshalObject(clusterDefinition)
 	if err != nil {
 		return clusterDefinition, fmt.Errorf("failed to marshal provided object to JSON: %w", err)
 	}
 
 	response, err := GetResponse(
-<<<<<<< HEAD
-		fmt.Sprintf("%s/%s/cluster-definitions/%d", apiAddr, ApiVersion, id),
-=======
 		fmt.Sprintf("%s/%s/cluster-definitions/%d", apiAddr, ApiVersion, clusterDefinitionID),
->>>>>>> b3f0dc22
 		apiToken,
 		http.MethodPatch,
 		bytes.NewBuffer(jsonClusterDefinition),
@@ -183,7 +175,7 @@
 	return &clusterInstance, nil
 }
 
-// GetClusterInstanceByName fetches a cluster instance by name
+// GetClusterInstanceByName feteches a cluster instance by name
 func GetClusterInstanceByName(name, apiAddr, apiToken string) (*v0.ClusterInstance, error) {
 	var clusterInstances []v0.ClusterInstance
 
@@ -252,27 +244,19 @@
 }
 
 // UpdateClusterInstance updates a cluster instance
-<<<<<<< HEAD
-func UpdateClusterInstance(clusterInstance *v0.ClusterInstance, apiAddr, apiToken string, id uint) (*v0.ClusterInstance, error) {
-=======
 func UpdateClusterInstance(clusterInstance *v0.ClusterInstance, apiAddr, apiToken string) (*v0.ClusterInstance, error) {
 	// capture the object ID then remove it from the object since the API will not
 	// allow an update the ID field
 	clusterInstanceID := *clusterInstance.ID
 	clusterInstance.ID = nil
 
->>>>>>> b3f0dc22
 	jsonClusterInstance, err := client.MarshalObject(clusterInstance)
 	if err != nil {
 		return clusterInstance, fmt.Errorf("failed to marshal provided object to JSON: %w", err)
 	}
 
 	response, err := GetResponse(
-<<<<<<< HEAD
-		fmt.Sprintf("%s/%s/cluster-instances/%d", apiAddr, ApiVersion, id),
-=======
 		fmt.Sprintf("%s/%s/cluster-instances/%d", apiAddr, ApiVersion, clusterInstanceID),
->>>>>>> b3f0dc22
 		apiToken,
 		http.MethodPatch,
 		bytes.NewBuffer(jsonClusterInstance),
