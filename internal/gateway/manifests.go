package gateway

import (
	"fmt"
	"strings"

	"github.com/iancoleman/strcase"
	"gopkg.in/yaml.v2"
	"k8s.io/apimachinery/pkg/apis/meta/v1/unstructured"

	v0 "github.com/threeport/threeport/pkg/api/v0"
	client "github.com/threeport/threeport/pkg/client/v0"
	controller "github.com/threeport/threeport/pkg/controller/v0"
	util "github.com/threeport/threeport/pkg/util/v0"
)

<<<<<<< HEAD
=======
// createSupportServicesCollection creates a support services collection.
func createSupportServicesCollection() (string, error) {
	var supportServicesCollection = &unstructured.Unstructured{
		Object: map[string]interface{}{
			"apiVersion": "orchestration.support-services.nukleros.io/v1alpha1",
			"kind":       "SupportServices",
			"metadata": map[string]interface{}{
				"name": "supportservices-sample",
			},
			"spec": map[string]interface{}{
				"tier": "development",
			},
		},
	}

	return unstructuredToYamlString(supportServicesCollection)
}

>>>>>>> e59bb585
// createGlooEdge creates a gloo edge custom resource.
func createGlooEdge() (string, error) {

	var glooEdge = &unstructured.Unstructured{
		Object: map[string]interface{}{
			"apiVersion": "gateway.support-services.nukleros.io/v1alpha1",
			"kind":       "GlooEdge",
			"metadata": map[string]interface{}{
				"name": "glooedge",
			},
			"spec": map[string]interface{}{
				"namespace": util.GatewaySystemNamespace,
				"ports":     []interface{}{},
			},
		},
	}

	return unstructuredToYamlString(glooEdge)
}

// createExternalDns creates an external DNS custom resource.
func createExternalDns(
	domain,
	provider,
	iamRoleArn,
	glooEdgeNamespace,
	kubernetesRuntimeInstanceID string,
) (string, error) {

	zoneType := "public"
	extraArgs := []string{
		"--source=gloo-proxy",
		"--gloo-namespace=" + glooEdgeNamespace,
		"--txt-owner-id=" + kubernetesRuntimeInstanceID + "-",
		"--txt-prefix=" + kubernetesRuntimeInstanceID + "-",
	}

	var externalDns = &unstructured.Unstructured{
		Object: map[string]interface{}{
			"apiVersion": "gateway.support-services.nukleros.io/v1alpha1",
			"kind":       "ExternalDNS",
			"metadata": map[string]interface{}{
				"name": "externaldns-sample",
			},
			"spec": map[string]interface{}{
				"namespace":          util.GatewaySystemNamespace,
				"zoneType":           zoneType,
				"domainName":         domain,
				"image":              "registry.k8s.io/external-dns/external-dns",
				"version":            "v0.13.5",
				"provider":           provider,
				"serviceAccountName": "external-dns",
				"iamRoleArn":         iamRoleArn,
				"extraArgs":          extraArgs,
			},
		},
	}

	return unstructuredToYamlString(externalDns)
}

// createGlooEdgePort creates a gloo edge port.
func createGlooEdgePort(protocol, name string, port int64, ssl bool) map[string]interface{} {

	var portObject = map[string]interface{}{
		"name":     name,
		"protocol": protocol,
		"port":     port,
		"ssl":      ssl,
	}

	return portObject
}

// createCertManager creates a cert manager for the given IAM role ARN.
func createCertManager(iamRoleArn string) (string, error) {

	var certManager = &unstructured.Unstructured{
		Object: map[string]interface{}{
			"apiVersion": "certificates.support-services.nukleros.io/v1alpha1",
			"kind":       "CertManager",
			"metadata": map[string]interface{}{
				"name": "certmanager-sample",
			},
			"spec": map[string]interface{}{
				"namespace": "nukleros-certs-system",
				"cainjector": map[string]interface{}{
					"replicas": 1,
					"image":    "quay.io/jetstack/cert-manager-cainjector",
				},
				"version": "v1.9.1",
				"controller": map[string]interface{}{
					"replicas": 1,
					"image":    "quay.io/jetstack/cert-manager-controller",
				},
				"webhook": map[string]interface{}{
					"replicas": 1,
					"image":    "quay.io/jetstack/cert-manager-webhook",
				},
				"contactEmail": "admin@nukleros.io",
				"iamRoleArn":   iamRoleArn,
			},
		},
	}

	return unstructuredToYamlString(certManager)
}

// getCleanedDomain returns a cleaned domain.
func getCleanedDomain(domain string) string {
	cleanedDomain := strings.TrimPrefix(domain, "http://")
	cleanedDomain = strings.TrimPrefix(cleanedDomain, "https://")
	return cleanedDomain
}

// createVirtualServicesYaml creates a virtual service for the given domain.
func createVirtualServicesYaml(r *controller.Reconciler, gatewayDefinition *v0.GatewayDefinition, domain string) ([]string, error) {

<<<<<<< HEAD
	var domainList []interface{}
	var virtualServiceName string
	if domain == "" {
		domainList = []interface{}{"*"}
		virtualServiceName = *gatewayDefinition.Name
	} else {
		cleanedDomain := strings.TrimPrefix(domain, "http://")
		cleanedDomain = strings.TrimPrefix(cleanedDomain, "https://")
		domainList = []interface{}{cleanedDomain}
		virtualServiceName = strcase.ToKebab(cleanedDomain)
=======
	var manifests []string

	domain = getCleanedDomain(domain)

	gatewayHttpPorts, err := client.GetGatewayHttpPortsByGatewayDefinitionId(r.APIClient, r.APIServer, *gatewayDefinition.ID)
	if err != nil {
		return []string{}, fmt.Errorf("failed to get gateway http and tcp ports: %w", err)
>>>>>>> e59bb585
	}
	for _, httpPort := range *gatewayHttpPorts {

<<<<<<< HEAD
	sslConfig := map[string]interface{}{}
	if *gatewayDefinition.TLSEnabled {
		sslConfig = map[string]interface{}{
			"secretRef": map[string]interface{}{
				"name":      strcase.ToKebab(domain) + "-tls",
				"namespace": "default",
			},
			"sniDomains": domainList,
=======
		// configure domain list
		var domainList []interface{}
		if domain == "" {
			domainList = []interface{}{"*"}
		} else {
			domainList = []interface{}{domain}
>>>>>>> e59bb585
		}

		virtualServiceName := getVirtualServiceName(gatewayDefinition, domain, *httpPort.Port)

		var virtualService = &unstructured.Unstructured{
			Object: map[string]interface{}{
				"apiVersion": "gateway.solo.io/v1",
				"kind":       "VirtualService",
				"metadata": map[string]interface{}{
					"name":      virtualServiceName,
					"namespace": "gloo-system",
				},
				"spec": map[string]interface{}{
					"virtualHost": map[string]interface{}{
						"domains": domainList,
						"routes": []interface{}{
							map[string]interface{}{
								"matchers": []interface{}{
									map[string]interface{}{
										"prefix": *httpPort.Path,
									},
								},
							},
						},
					},
				},
			},
		}

		// get route array
		routes, found, err := unstructured.NestedSlice(virtualService.Object, "spec", "virtualHost", "routes")
		if err != nil || !found {
			return nil, fmt.Errorf("failed to get virtualservice route: %w", err)
		}
		if len(routes) == 0 {
			return nil, fmt.Errorf("no routes found")
		}

		// configure https redirect
		if httpPort.HTTPSRedirect != nil && *httpPort.HTTPSRedirect {
			redirectAction := map[string]interface{}{
				"hostRedirect":  domain,
				"httpsRedirect": true,
			}
			unstructured.SetNestedMap(
				routes[0].(map[string]interface{}),
				redirectAction,
				"redirectAction",
			)
		} else {
			// configure route action
			routeAction := map[string]interface{}{
				"single": map[string]interface{}{
					"upstream": map[string]interface{}{
						"name":      "my-upstream",
						"namespace": "gloo-system",
					},
				},
			}
			unstructured.SetNestedMap(
				routes[0].(map[string]interface{}),
				routeAction,
				"routeAction",
			)
		}

		// set route field
		err = unstructured.SetNestedSlice(virtualService.Object, routes, "spec", "virtualHost", "routes")
		if err != nil {
			return nil, fmt.Errorf("failed to set route on virtual service: %w", err)
		}

		// configure ssl config
		if httpPort.TLSEnabled != nil && *httpPort.TLSEnabled {
			sslConfig := map[string]interface{}{
				"secretRef": map[string]interface{}{
					"name":      strcase.ToKebab(domain) + "-tls",
					"namespace": "default",
				},
				"sniDomains": domainList,
			}
			unstructured.SetNestedMap(virtualService.Object, sslConfig, "spec", "sslConfig")
		}

		virtualServiceManifest, err := unstructuredToYamlString(virtualService)
		if err != nil {
			return []string{}, fmt.Errorf("error marshaling YAML: %w", err)
		}

		manifests = append(manifests, virtualServiceManifest)
	}

	return manifests, nil
}

// createTcpGatewaysYaml creates a tcp gateway for the given domain.
func createTcpGatewaysYaml(r *controller.Reconciler, gatewayDefinition *v0.GatewayDefinition) ([]string, error) {

	var manifests []string

	gatewayTcpPorts, err := client.GetGatewayTcpPortsByGatewayDefinitionId(r.APIClient, r.APIServer, *gatewayDefinition.ID)
	if err != nil {
		return []string{}, fmt.Errorf("failed to get gateway tcp ports: %w", err)
	}
	for _, tcpPort := range *gatewayTcpPorts {

		tcpGateway := &unstructured.Unstructured{
			Object: map[string]interface{}{
				"apiVersion": "gateway.solo.io/v1",
				"kind":       "Gateway",
				"metadata": map[string]interface{}{
					"name":      fmt.Sprintf("%s-%d", *gatewayDefinition.Name, *tcpPort.Port),
					"namespace": "gloo-system",
				},
				"spec": map[string]interface{}{
					"bindAddress": "::",
					"bindPort":    8000 + *tcpPort.Port,
					"tcpGateway": map[string]interface{}{
						"tcpHosts": []interface{}{
							map[string]interface{}{
								"name": "upstream-host",
								"destination": map[string]interface{}{
									"single": map[string]interface{}{
										"upstream": map[string]interface{}{
											"name":      "my-upstream",
											"namespace": "gloo-system",
										},
									},
								},
							},
						},
					},
					"useProxyProto": false,
				},
			},
		}

		// TODO: configure ssl
		// if tcpPort.TLSEnabled != nil && *tcpPort.TLSEnabled {
		// }

		virtualServiceManifest, err := unstructuredToYamlString(tcpGateway)
		if err != nil {
			return []string{}, fmt.Errorf("error marshaling YAML: %w", err)
		}

		manifests = append(manifests, virtualServiceManifest)
	}

	return manifests, nil
}

// getVirtualServiceName returns the name of a virtual service.
func getVirtualServiceName(gatewayDefinition *v0.GatewayDefinition, domain string, port int) string {

	domain = getCleanedDomain(domain)
	if domain == "" {
		return fmt.Sprintf("%s-%d", *gatewayDefinition.Name, port)
	} else {
		return fmt.Sprintf("%s-%d", strcase.ToKebab(domain), port)
	}
}

// createIssuerYaml creates an issuer for the given domain.
func createIssuerYaml(gatewayDefinition *v0.GatewayDefinition, domain, adminEmail string) (string, error) {

	var issuer = &unstructured.Unstructured{
		Object: map[string]interface{}{
			"apiVersion": "cert-manager.io/v1",
			"kind":       "Issuer",
			"metadata": map[string]interface{}{
				"name": strcase.ToKebab(domain),
			},
			"spec": map[string]interface{}{
				"acme": map[string]interface{}{
					"email":  adminEmail,
					"server": "https://acme-staging-v02.api.letsencrypt.org/directory",
					"privateKeySecretRef": map[string]interface{}{
						"name": "letsencrypt-prod-private-key",
					},
					"solvers": []interface{}{
						map[string]interface{}{
							"selector": map[string]interface{}{
								"dnsZones": []interface{}{
									domain,
								},
							},
							"dns01": map[string]interface{}{
								"route53": map[string]interface{}{
									"region": "us-east-1",
								},
							},
						},
					},
				},
			},
		},
	}

	return unstructuredToYamlString(issuer)
}

// createCertificateYaml creates a certificate for the given domain.
func createCertificateYaml(gatewayDefinition *v0.GatewayDefinition, domain string) (string, error) {

	var certificate = &unstructured.Unstructured{
		Object: map[string]interface{}{
			"apiVersion": "cert-manager.io/v1",
			"kind":       "Certificate",
			"metadata": map[string]interface{}{
				"name": strcase.ToKebab(domain),
			},
			"spec": map[string]interface{}{
				"secretName": strcase.ToKebab(domain) + "-tls",
				"dnsNames": []interface{}{
					domain,
				},
				"issuerRef": map[string]interface{}{
					"name": strcase.ToKebab(domain),
					"kind": "Issuer",
				},
			},
		},
	}

	return unstructuredToYamlString(certificate)
}

// unstructuredToYamlString converts an unstructured object into a YAML string.
func unstructuredToYamlString(unstructuredManifest *unstructured.Unstructured) (string, error) {
	bytes, err := yaml.Marshal(unstructuredManifest.Object)
	if err != nil {
		return "", fmt.Errorf("error marshaling YAML: %w", err)
	}
	stringManifest := string(bytes)
	return stringManifest, nil
}<|MERGE_RESOLUTION|>--- conflicted
+++ resolved
@@ -14,8 +14,6 @@
 	util "github.com/threeport/threeport/pkg/util/v0"
 )
 
-<<<<<<< HEAD
-=======
 // createSupportServicesCollection creates a support services collection.
 func createSupportServicesCollection() (string, error) {
 	var supportServicesCollection = &unstructured.Unstructured{
@@ -34,7 +32,6 @@
 	return unstructuredToYamlString(supportServicesCollection)
 }
 
->>>>>>> e59bb585
 // createGlooEdge creates a gloo edge custom resource.
 func createGlooEdge() (string, error) {
 
@@ -153,18 +150,6 @@
 // createVirtualServicesYaml creates a virtual service for the given domain.
 func createVirtualServicesYaml(r *controller.Reconciler, gatewayDefinition *v0.GatewayDefinition, domain string) ([]string, error) {
 
-<<<<<<< HEAD
-	var domainList []interface{}
-	var virtualServiceName string
-	if domain == "" {
-		domainList = []interface{}{"*"}
-		virtualServiceName = *gatewayDefinition.Name
-	} else {
-		cleanedDomain := strings.TrimPrefix(domain, "http://")
-		cleanedDomain = strings.TrimPrefix(cleanedDomain, "https://")
-		domainList = []interface{}{cleanedDomain}
-		virtualServiceName = strcase.ToKebab(cleanedDomain)
-=======
 	var manifests []string
 
 	domain = getCleanedDomain(domain)
@@ -172,27 +157,15 @@
 	gatewayHttpPorts, err := client.GetGatewayHttpPortsByGatewayDefinitionId(r.APIClient, r.APIServer, *gatewayDefinition.ID)
 	if err != nil {
 		return []string{}, fmt.Errorf("failed to get gateway http and tcp ports: %w", err)
->>>>>>> e59bb585
 	}
 	for _, httpPort := range *gatewayHttpPorts {
 
-<<<<<<< HEAD
-	sslConfig := map[string]interface{}{}
-	if *gatewayDefinition.TLSEnabled {
-		sslConfig = map[string]interface{}{
-			"secretRef": map[string]interface{}{
-				"name":      strcase.ToKebab(domain) + "-tls",
-				"namespace": "default",
-			},
-			"sniDomains": domainList,
-=======
 		// configure domain list
 		var domainList []interface{}
 		if domain == "" {
 			domainList = []interface{}{"*"}
 		} else {
 			domainList = []interface{}{domain}
->>>>>>> e59bb585
 		}
 
 		virtualServiceName := getVirtualServiceName(gatewayDefinition, domain, *httpPort.Port)
