--- conflicted
+++ resolved
@@ -8050,12 +8050,12 @@
         "v0.DomainNameInstance": {
             "type": "object",
             "required": [
-                "ClusterInstnaceID",
+                "ClusterInstanceID",
                 "DomainNameDefinitionID",
                 "Name"
             ],
             "properties": {
-                "ClusterInstnaceID": {
+                "ClusterInstanceID": {
                     "description": "The cluster where the workload that is using the domain name is running.",
                     "type": "integer"
                 },
@@ -8394,107 +8394,60 @@
         "v0.ObjectType": {
             "type": "string",
             "enum": [
-<<<<<<< HEAD
-                "User",
-                "Company",
-=======
-                "AwsAccount",
-                "AwsEksClusterDefinition",
-                "AwsEksClusterInstance",
-                "AwsRelationalDatabaseDefinition",
-                "AwsRelationalDatabaseInstance",
->>>>>>> b3f0dc22
-                "ClusterDefinition",
-                "ClusterInstance",
-                "NetworkIngressDefinition",
-                "NetworkIngressInstance",
-                "User",
-                "Company",
-                "WorkloadDefinition",
-                "WorkloadResourceDefinition",
-                "WorkloadInstance",
-                "WorkloadResourceInstance",
-<<<<<<< HEAD
-                "ForwardProxyDefinition",
-                "ForwardProxyInstance",
                 "DomainNameDefinition",
                 "DomainNameInstance",
-                "NetworkIngressDefinition",
-                "NetworkIngressInstance",
-                "EthereumNodeDefinition",
-                "EthereumNodeInstance",
-                "LogBackend",
-                "LogStorageDefinition",
-                "LogStorageInstance",
                 "Profile",
                 "Tier",
                 "AwsAccount",
                 "AwsEksClusterDefinition",
                 "AwsEksClusterInstance",
                 "AwsRelationalDatabaseDefinition",
-                "AwsRelationalDatabaseInstance"
-            ],
-            "x-enum-varnames": [
-                "ObjectTypeUser",
-                "ObjectTypeCompany",
-=======
-                "Profile",
-                "Tier",
-                "DomainNameDefinition",
-                "DomainNameInstance",
+                "AwsRelationalDatabaseInstance",
+                "ClusterDefinition",
+                "ClusterInstance",
+                "NetworkIngressDefinition",
+                "NetworkIngressInstance",
+                "EthereumNodeDefinition",
+                "EthereumNodeInstance",
+                "WorkloadDefinition",
+                "WorkloadResourceDefinition",
+                "WorkloadInstance",
+                "WorkloadResourceInstance",
                 "LogBackend",
                 "LogStorageDefinition",
                 "LogStorageInstance",
                 "ForwardProxyDefinition",
-                "ForwardProxyInstance"
+                "ForwardProxyInstance",
+                "User",
+                "Company"
             ],
             "x-enum-varnames": [
-                "ObjectTypeAwsAccount",
-                "ObjectTypeAwsEksClusterDefinition",
-                "ObjectTypeAwsEksClusterInstance",
-                "ObjectTypeAwsRelationalDatabaseDefinition",
-                "ObjectTypeAwsRelationalDatabaseInstance",
->>>>>>> b3f0dc22
-                "ObjectTypeClusterDefinition",
-                "ObjectTypeClusterInstance",
-                "ObjectTypeNetworkIngressDefinition",
-                "ObjectTypeNetworkIngressInstance",
-                "ObjectTypeUser",
-                "ObjectTypeCompany",
-                "ObjectTypeWorkloadDefinition",
-                "ObjectTypeWorkloadResourceDefinition",
-                "ObjectTypeWorkloadInstance",
-                "ObjectTypeWorkloadResourceInstance",
-<<<<<<< HEAD
-                "ObjectTypeForwardProxyDefinition",
-                "ObjectTypeForwardProxyInstance",
                 "ObjectTypeDomainNameDefinition",
                 "ObjectTypeDomainNameInstance",
-                "ObjectTypeNetworkIngressDefinition",
-                "ObjectTypeNetworkIngressInstance",
-                "ObjectTypeEthereumNodeDefinition",
-                "ObjectTypeEthereumNodeInstance",
-                "ObjectTypeLogBackend",
-                "ObjectTypeLogStorageDefinition",
-                "ObjectTypeLogStorageInstance",
                 "ObjectTypeProfile",
                 "ObjectTypeTier",
                 "ObjectTypeAwsAccount",
                 "ObjectTypeAwsEksClusterDefinition",
                 "ObjectTypeAwsEksClusterInstance",
                 "ObjectTypeAwsRelationalDatabaseDefinition",
-                "ObjectTypeAwsRelationalDatabaseInstance"
-=======
-                "ObjectTypeProfile",
-                "ObjectTypeTier",
-                "ObjectTypeDomainNameDefinition",
-                "ObjectTypeDomainNameInstance",
+                "ObjectTypeAwsRelationalDatabaseInstance",
+                "ObjectTypeClusterDefinition",
+                "ObjectTypeClusterInstance",
+                "ObjectTypeNetworkIngressDefinition",
+                "ObjectTypeNetworkIngressInstance",
+                "ObjectTypeEthereumNodeDefinition",
+                "ObjectTypeEthereumNodeInstance",
+                "ObjectTypeWorkloadDefinition",
+                "ObjectTypeWorkloadResourceDefinition",
+                "ObjectTypeWorkloadInstance",
+                "ObjectTypeWorkloadResourceInstance",
                 "ObjectTypeLogBackend",
                 "ObjectTypeLogStorageDefinition",
                 "ObjectTypeLogStorageInstance",
                 "ObjectTypeForwardProxyDefinition",
-                "ObjectTypeForwardProxyInstance"
->>>>>>> b3f0dc22
+                "ObjectTypeForwardProxyInstance",
+                "ObjectTypeUser",
+                "ObjectTypeCompany"
             ]
         },
         "v0.Profile": {
@@ -8654,13 +8607,10 @@
                     "description": "Required if no UserID.  The company that owns the object.",
                     "type": "integer"
                 },
-<<<<<<< HEAD
                 "JSONDocument": {
                     "description": "The yaml manifests that define the workload configuration.",
                     "type": "string"
                 },
-=======
->>>>>>> b3f0dc22
                 "Name": {
                     "description": "An arbitrary name for the definition.",
                     "type": "string"
@@ -8700,12 +8650,12 @@
         "v0.WorkloadInstance": {
             "type": "object",
             "required": [
-                "ClusterInstnaceID",
+                "ClusterInstanceID",
                 "Name",
                 "WorkloadDefinitionID"
             ],
             "properties": {
-                "ClusterInstnaceID": {
+                "ClusterInstanceID": {
                     "description": "ClusterID is the cluster to which the workload is deployed.",
                     "type": "integer"
                 },
