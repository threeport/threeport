basePath: /
definitions:
  api.RESTAPIVersions:
    properties:
      API:
        description: Required.  REST API resource name.
        type: string
      Versions:
        description: Required.  REST API resource versions.
        items:
          type: string
        type: array
    required:
    - API
    - Versions
    type: object
  v0.AwsAccount:
    properties:
      AccessKeyID:
        description: The key ID credentials for the AWS account.
        type: string
      DefaultRegion:
        description: The region to use for AWS managed services if not specified.
        type: string
      Name:
        type: string
      SecretAccessKey:
        description: The secret key credentials for the AWS account.
        type: string
    required:
    - AccessKeyID
    - DefaultRegion
    - Name
    - SecretAccessKey
    type: object
  v0.AwsEksClusterDefinition:
    properties:
      AWSAccountID:
        description: The AWS account in which the RDS instance will be provisioned.
        type: integer
      ClusterDefinitionID:
        type: integer
      CompanyID:
        description: Required if no UserID.  The company that owns the object.
        type: integer
      Name:
        description: An arbitrary name for the definition.
        type: string
      ProfileID:
        description: |-
          The profile to associate with the definition.  Profile is a named
          standard configuration for a definition object.
        type: integer
      TierID:
        description: |-
          The tier to associate with the definition.  Tier is a level of
          criticality for access control.
        type: integer
      UserID:
        description: Required if no CompanyID.  The user that owns the object.
        type: integer
    required:
    - AWSAccountID
    - Name
    type: object
  v0.AwsEksClusterInstance:
    properties:
      ClusterInstanceID:
        type: integer
      CompanyID:
        description: Required if no UserID.  The company that owns the object.
        type: integer
      Name:
        description: An arbitrary name the instance
        type: string
      Status:
        description: |-
          The status of the instance.
          TODO: use a custom type
        type: string
      UserID:
        description: Required if no CompanyID.  The user that owns the object.
        type: integer
    required:
    - Name
    type: object
  v0.AwsRelationalDatabaseDefinition:
    properties:
      AWSAccountID:
        description: The AWS account in which the RDS instance will be provisioned.
        type: integer
      CompanyID:
        description: Required if no UserID.  The company that owns the object.
        type: integer
      Engine:
        description: |-
          The database engine for the instance.  One of:
          * mysql
          * postgres
        type: string
      Name:
        description: An arbitrary name for the definition.
        type: string
      ProfileID:
        description: |-
          The profile to associate with the definition.  Profile is a named
          standard configuration for a definition object.
        type: integer
      Storage:
        description: The amount of storage to allocate for the database.
        type: integer
      TierID:
        description: |-
          The tier to associate with the definition.  Tier is a level of
          criticality for access control.
        type: integer
      UserID:
        description: Required if no CompanyID.  The user that owns the object.
        type: integer
    required:
    - AWSAccountID
    - Engine
    - Name
    - Storage
    type: object
  v0.AwsRelationalDatabaseInstance:
    properties:
      CompanyID:
        description: Required if no UserID.  The company that owns the object.
        type: integer
      Name:
        description: An arbitrary name the instance
        type: string
      Status:
        type: string
      UserID:
        description: Required if no CompanyID.  The user that owns the object.
        type: integer
      awsRelationalDatabaseDefinitionID:
        type: integer
    required:
    - Name
    - Status
    type: object
  v0.ClusterDefinition:
    properties:
      CompanyID:
        description: Required if no UserID.  The company that owns the object.
        type: integer
      DefaultNodeGroupInitialSize:
        type: integer
      DefaultNodeGroupInstanceType:
        type: string
      DefaultNodeGroupMaximumSize:
        type: integer
      DefaultNodeGroupMinimumSize:
        type: integer
      Name:
        description: An arbitrary name for the definition.
        type: string
      ProfileID:
        description: |-
          The profile to associate with the definition.  Profile is a named
          standard configuration for a definition object.
        type: integer
      Region:
        description: |-
          The geographical region for the cluster roughly corresponding to cloud
          provider regions.
          TODO: determine whether to make this attribute immutable b/c cluster
          instances will not be moved once deployed.
        type: string
      TierID:
        description: |-
          The tier to associate with the definition.  Tier is a level of
          criticality for access control.
        type: integer
      UserID:
        description: Required if no CompanyID.  The user that owns the object.
        type: integer
      ZoneCount:
        description: The number of zones the cluster should span for availability.
        type: integer
    required:
    - Name
    type: object
  v0.ClusterInstance:
    properties:
      APIEndpoint:
        description: The network endpoint at which to reach the kube-api.
        type: string
      CACertificate:
        description: |-
          The CA certificate used to generate the cert and key if
          self-signed.
        type: string
      Certificate:
        description: The client certificate to use for auth to the kube-api.
        type: string
      ClusterDefinitionID:
        type: integer
      CompanyID:
        description: Required if no UserID.  The company that owns the object.
        type: integer
      DefaultCluster:
        description: |-
          If true the cluster instance to use for deployments if not otherwise
          specified.  Can only have one per account.
        type: boolean
      Key:
        description: The client key to use for auth to the kube-api.
        type: string
      Name:
        description: An arbitrary name the instance
        type: string
      Region:
        description: |-
          The geographical region for the cluster roughly corresponding to cloud
          provider regions.  Stored in the instance (as well as definition) since a
          change to the definition will not move a cluster.
        type: string
      Status:
        description: |-
          The status of the instance.
          TODO: use a custom type
        type: string
      ThreeportControlPlaneCluster:
        description: |-
          If true, controllers will connect to the kube API using internal DSN
          rather than the APIEndpoint.
        type: boolean
      UserID:
        description: Required if no CompanyID.  The user that owns the object.
        type: integer
      WorkloadInstance:
        description: The associated workload instances running on this cluster.
        items:
          $ref: '#/definitions/v0.WorkloadInstance'
        type: array
    required:
    - APIEndpoint
    - Certificate
    - ClusterDefinitionID
    - Key
    - Name
    type: object
  v0.Company:
    properties:
      Name:
        description: Company's legal name.
        type: string
      Users:
        description: Users that represent the company.
        items:
          $ref: '#/definitions/v0.User'
        type: array
    required:
    - Name
    type: object
  v0.DomainNameDefinition:
    properties:
      CompanyID:
        description: Required if no UserID.  The company that owns the object.
        type: integer
      Domain:
        description: |-
          The base domain upon which the subdomain will be added to give a workload
          a unique domain name.
        type: string
      Name:
        description: An arbitrary name for the definition.
        type: string
      ProfileID:
        description: |-
          The profile to associate with the definition.  Profile is a named
          standard configuration for a definition object.
        type: integer
      TierID:
        description: |-
          The tier to associate with the definition.  Tier is a level of
          criticality for access control.
        type: integer
      UserID:
        description: Required if no CompanyID.  The user that owns the object.
        type: integer
      Zone:
        description: The name of the zone in which the domain is managed.
        type: string
    required:
    - Domain
    - Name
    - Zone
    type: object
  v0.DomainNameInstance:
    properties:
      ClusterInstanceID:
        description: The cluster where the workload that is using the domain name
          is running.
        type: integer
      CompanyID:
        description: Required if no UserID.  The company that owns the object.
        type: integer
      DomainNameDefinitionID:
        description: The definition used to define the instance.
        type: integer
      Name:
        description: An arbitrary name the instance
        type: string
      Status:
        description: |-
          The status of the instance.
          TODO: use a custom type
        type: string
      UserID:
        description: Required if no CompanyID.  The user that owns the object.
        type: integer
    required:
    - ClusterInstanceID
    - DomainNameDefinitionID
    - Name
    type: object
  v0.EthereumNodeDefinition:
    properties:
      CompanyID:
        description: Required if no UserID.  The company that owns the object.
        type: integer
      Name:
        description: An arbitrary name for the definition.
        type: string
      Network:
        description: Network to join (e.g. mainnet, ropsten, rinkeby, goerli, kovan,
          etc.).
        type: string
      ProfileID:
        description: |-
          The profile to associate with the definition.  Profile is a named
          standard configuration for a definition object.
        type: integer
      Reconciled:
        description: Indicates if object is considered to be reconciled by ethereum
          node controller.
        type: boolean
      TierID:
        description: |-
          The tier to associate with the definition.  Tier is a level of
          criticality for access control.
        type: integer
      UserID:
        description: Required if no CompanyID.  The user that owns the object.
        type: integer
      WorkloadDefinitionID:
        description: The workload definition this resource belongs to.
        type: integer
    required:
    - Name
    type: object
  v0.EthereumNodeInstance:
    properties:
      ClusterInstanceID:
        type: integer
      CompanyID:
        description: Required if no UserID.  The company that owns the object.
        type: integer
      EthereumNodeDefinitionID:
        type: integer
      Name:
        description: An arbitrary name the instance
        type: string
      Status:
        description: |-
          The status of the instance.
          TODO: use a custom type
        type: string
      UserID:
        description: Required if no CompanyID.  The user that owns the object.
        type: integer
    required:
    - Name
    type: object
  v0.ForwardProxyDefinition:
    properties:
      CompanyID:
        description: Required if no UserID.  The company that owns the object.
        type: integer
      Name:
        description: An arbitrary name for the definition.
        type: string
      ProfileID:
        description: |-
          The profile to associate with the definition.  Profile is a named
          standard configuration for a definition object.
        type: integer
      TierID:
        description: |-
          The tier to associate with the definition.  Tier is a level of
          criticality for access control.
        type: integer
      UpstreamHost:
        description: The hostname of the upstream service.
        type: string
      UpstreamPath:
        description: The path for the upstream service.
        type: string
      UserID:
        description: Required if no CompanyID.  The user that owns the object.
        type: integer
    required:
    - Name
    - UpstreamHost
    - UpstreamPath
    type: object
  v0.ForwardProxyInstance:
    properties:
      ClusterInstanceID:
        type: integer
      CompanyID:
        description: Required if no UserID.  The company that owns the object.
        type: integer
      ForwardProxyDefinitionID:
        type: integer
      Name:
        description: An arbitrary name the instance
        type: string
      Status:
        description: |-
          The status of the instance.
          TODO: use a custom type
        type: string
      UserID:
        description: Required if no CompanyID.  The user that owns the object.
        type: integer
    required:
    - Name
    type: object
  v0.LogBackend:
    properties:
      Destination:
        description: The network address to connect to for storing log messages.
        type: string
    required:
    - Destination
    type: object
  v0.LogStorageDefinition:
    properties:
      CompanyID:
        description: Required if no UserID.  The company that owns the object.
        type: integer
      Name:
        description: An arbitrary name for the definition.
        type: string
      ProfileID:
        description: |-
          The profile to associate with the definition.  Profile is a named
          standard configuration for a definition object.
        type: integer
      TierID:
        description: |-
          The tier to associate with the definition.  Tier is a level of
          criticality for access control.
        type: integer
      UserID:
        description: Required if no CompanyID.  The user that owns the object.
        type: integer
    required:
    - Name
    type: object
  v0.LogStorageInstance:
    properties:
      ClusterID:
        type: integer
      CompanyID:
        description: Required if no UserID.  The company that owns the object.
        type: integer
      LogStorageDefinitionID:
        type: integer
      Name:
        description: An arbitrary name the instance
        type: string
      Status:
        description: |-
          The status of the instance.
          TODO: use a custom type
        type: string
      UserID:
        description: Required if no CompanyID.  The user that owns the object.
        type: integer
    required:
    - Name
    type: object
  v0.Meta:
    properties:
      Page:
        description: current Page
        example: 1
        type: integer
      Size:
        description: Size of the current page (number of returned Object elements)
        example: 1
        type: integer
      TotalCount:
        description: TotalCount of returned Object elements
        example: 1
        type: integer
    type: object
  v0.NetworkIngressDefinition:
    properties:
      CompanyID:
        description: Required if no UserID.  The company that owns the object.
        type: integer
      DomainNameID:
        description: The domain name to serve requests for.
        type: integer
      HTTPPort:
        description: Expose port 80.
        type: boolean
      HTTPSPort:
        description: Expose port 443 with TLS termination.
        type: boolean
      HTTPSRedirect:
        description: Redirect all requests to HTTP port to HTTPS.
        type: boolean
      Name:
        description: An arbitrary name for the definition.
        type: string
      Private:
        description: |-
          Allow requests from the private network outside the workload cluster but
          not from the public internet.
        type: boolean
      ProfileID:
        description: |-
          The profile to associate with the definition.  Profile is a named
          standard configuration for a definition object.
        type: integer
      Public:
        description: Allow requests from the public internet.
        type: boolean
      TCPPort:
        description: TCP Port to expose to outside network.
        type: integer
      TierID:
        description: |-
          The tier to associate with the definition.  Tier is a level of
          criticality for access control.
        type: integer
      UserID:
        description: Required if no CompanyID.  The user that owns the object.
        type: integer
    required:
    - Name
    type: object
  v0.NetworkIngressInstance:
    properties:
      ClusterInstanceID:
        type: integer
      CompanyID:
        description: Required if no UserID.  The company that owns the object.
        type: integer
      Name:
        description: An arbitrary name the instance
        type: string
      NetworkIngressDefinitionID:
        type: integer
      Status:
        description: |-
          The status of the instance.
          TODO: use a custom type
        type: string
      UserID:
        description: Required if no CompanyID.  The user that owns the object.
        type: integer
    required:
    - Name
    type: object
  v0.ObjectType:
    enum:
<<<<<<< HEAD
    - NetworkIngressDefinition
    - NetworkIngressInstance
    - LogBackend
    - LogStorageDefinition
    - LogStorageInstance
    - AwsAccount
    - AwsEksClusterDefinition
    - AwsEksClusterInstance
    - AwsRelationalDatabaseDefinition
    - AwsRelationalDatabaseInstance
    - User
    - Company
    - DomainNameDefinition
    - DomainNameInstance
    - ForwardProxyDefinition
    - ForwardProxyInstance
    - Profile
    - Tier
    - ClusterDefinition
    - ClusterInstance
    - WorkloadDefinition
    - WorkloadResourceDefinition
    - WorkloadInstance
    - WorkloadResourceInstance
    - EthereumNodeDefinition
    - EthereumNodeInstance
    type: string
    x-enum-varnames:
    - ObjectTypeNetworkIngressDefinition
    - ObjectTypeNetworkIngressInstance
    - ObjectTypeLogBackend
    - ObjectTypeLogStorageDefinition
    - ObjectTypeLogStorageInstance
    - ObjectTypeAwsAccount
    - ObjectTypeAwsEksClusterDefinition
    - ObjectTypeAwsEksClusterInstance
    - ObjectTypeAwsRelationalDatabaseDefinition
    - ObjectTypeAwsRelationalDatabaseInstance
    - ObjectTypeUser
    - ObjectTypeCompany
    - ObjectTypeDomainNameDefinition
    - ObjectTypeDomainNameInstance
    - ObjectTypeForwardProxyDefinition
    - ObjectTypeForwardProxyInstance
    - ObjectTypeProfile
    - ObjectTypeTier
    - ObjectTypeClusterDefinition
    - ObjectTypeClusterInstance
    - ObjectTypeWorkloadDefinition
    - ObjectTypeWorkloadResourceDefinition
    - ObjectTypeWorkloadInstance
    - ObjectTypeWorkloadResourceInstance
    - ObjectTypeEthereumNodeDefinition
    - ObjectTypeEthereumNodeInstance
=======
    - AwsAccount
    - AwsEksClusterDefinition
    - AwsEksClusterInstance
    - AwsRelationalDatabaseDefinition
    - AwsRelationalDatabaseInstance
    - NetworkIngressDefinition
    - NetworkIngressInstance
    - ClusterDefinition
    - ClusterInstance
    - DomainNameDefinition
    - DomainNameInstance
    - User
    - Company
    - WorkloadDefinition
    - WorkloadResourceDefinition
    - WorkloadInstance
    - WorkloadResourceInstance
    - Profile
    - Tier
    - ForwardProxyDefinition
    - ForwardProxyInstance
    - LogBackend
    - LogStorageDefinition
    - LogStorageInstance
    type: string
    x-enum-varnames:
    - ObjectTypeAwsAccount
    - ObjectTypeAwsEksClusterDefinition
    - ObjectTypeAwsEksClusterInstance
    - ObjectTypeAwsRelationalDatabaseDefinition
    - ObjectTypeAwsRelationalDatabaseInstance
    - ObjectTypeNetworkIngressDefinition
    - ObjectTypeNetworkIngressInstance
    - ObjectTypeClusterDefinition
    - ObjectTypeClusterInstance
    - ObjectTypeDomainNameDefinition
    - ObjectTypeDomainNameInstance
    - ObjectTypeUser
    - ObjectTypeCompany
    - ObjectTypeWorkloadDefinition
    - ObjectTypeWorkloadResourceDefinition
    - ObjectTypeWorkloadInstance
    - ObjectTypeWorkloadResourceInstance
    - ObjectTypeProfile
    - ObjectTypeTier
    - ObjectTypeForwardProxyDefinition
    - ObjectTypeForwardProxyInstance
    - ObjectTypeLogBackend
    - ObjectTypeLogStorageDefinition
    - ObjectTypeLogStorageInstance
>>>>>>> 9ea8bf0f
  v0.Profile:
    properties:
      CompanyID:
        description: Required if no UserID.  The company that owns the object.
        type: integer
      Name:
        description: The name of a profile
        type: string
      UserID:
        description: Required if no CompanyID.  The user that owns the object.
        type: integer
    required:
    - Name
    type: object
  v0.Response:
    description: Meta info with ObjectType array of Data of Object
    properties:
      Data:
        description: Data contains array of returned Object elements
        items: {}
        type: array
      Meta:
        allOf:
        - $ref: '#/definitions/v0.Meta'
        description: Meta contains PageRequestParams (current page and size of current
          page) and TotalCount (number of returned Object elements)
      Status:
        allOf:
        - $ref: '#/definitions/v0.Status'
        description: Status represents an error that occurred while handling a request
      Type:
        allOf:
        - $ref: '#/definitions/v0.ObjectType'
        description: Type contains ObjectType of returned Data elements
        example: Transfer
    type: object
  v0.Status:
    properties:
      code:
        description: The HTTP response status code, e.g. 200 | 201 | 500
        example: 200
        type: integer
      error:
        description: The response error message if applicable, defaults to ""
        example: ""
        type: string
      message:
        description: The HTTP response status code message, e.g. OK | Created | Internal
          Server Error
        example: OK
        type: string
    type: object
  v0.Tier:
    properties:
      CompanyID:
        description: Required if no UserID.  The company that owns the object.
        type: integer
      Criticality:
        description: |-
          The relative rank of criticality between tiers.  The higher the number,
          the greater the criticality.  For example, a development tier could have
          a criticality value of 10 while production could be 100.  Access control
          can then use this criticality value to determine user access.
        type: integer
      Name:
        type: string
      UserID:
        description: Required if no CompanyID.  The user that owns the object.
        type: integer
    required:
    - Criticality
    - Name
    type: object
  v0.User:
    properties:
      CompanyID:
        description: Company that the user represents.
        type: integer
      CountryOfResidence:
        description: Country where user resides.
        type: string
      DateOfBirth:
        description: 'User''s date of birth.  Format: `2006-01-02T00:00:00Z`'
        type: string
      Email:
        description: User's email address.
        type: string
      FirstName:
        description: User's first name.
        type: string
      LastName:
        description: User's last name.
        type: string
      Nationality:
        description: Country of which user is a citizen.
        type: string
      Password:
        description: User's account password.
        type: string
    required:
    - CountryOfResidence
    - DateOfBirth
    - Email
    - FirstName
    - LastName
    - Nationality
    - Password
    type: object
  v0.WorkloadDefinition:
    properties:
      CompanyID:
        description: Required if no UserID.  The company that owns the object.
        type: integer
      JSONDocument:
        description: The yaml manifests that define the workload configuration.
        type: string
      Name:
        description: An arbitrary name for the definition.
        type: string
      ProfileID:
        description: |-
          The profile to associate with the definition.  Profile is a named
          standard configuration for a definition object.
        type: integer
      Reconciled:
        description: Indicates if object is considered to be reconciled by workload
          controller.
        type: boolean
      TierID:
        description: |-
          The tier to associate with the definition.  Tier is a level of
          criticality for access control.
        type: integer
      UserID:
        description: Required if no CompanyID.  The user that owns the object.
        type: integer
      WorkloadInstances:
        description: The associated workload instances that are deployed from this
          definition.
        items:
          $ref: '#/definitions/v0.WorkloadInstance'
        type: array
      WorkloadResourceDefinitions:
        description: The associated workload resource definitions that are derived.
        items:
          $ref: '#/definitions/v0.WorkloadResourceDefinition'
        type: array
    required:
    - JSONDocument
    - Name
    type: object
  v0.WorkloadInstance:
    properties:
      ClusterInstanceID:
        description: ClusterID is the cluster to which the workload is deployed.
        type: integer
      CompanyID:
        description: Required if no UserID.  The company that owns the object.
        type: integer
      Name:
        description: An arbitrary name the instance
        type: string
      Status:
        description: |-
          The status of the instance.
          TODO: use a custom type
        type: string
      UserID:
        description: Required if no CompanyID.  The user that owns the object.
        type: integer
      WorkloadDefinitionID:
        description: |-
          WorkloadDefinitionID is the definition used to configure the workload
          instance.
        type: integer
    required:
    - ClusterInstanceID
    - Name
    - WorkloadDefinitionID
    type: object
  v0.WorkloadResourceDefinition:
    properties:
      JSONDefinition:
        description: The individual manifest in JSON format.
        items:
          type: integer
        type: array
      WorkloadDefinitionID:
        description: The workload definition this resource belongs to.
        type: integer
    required:
    - JSONDefinition
    - WorkloadDefinitionID
    type: object
  v0.WorkloadResourceInstance:
    properties:
      Status:
        description: |-
          The Kubernetes status of the deployed resource.
          One of:
          * Pending
          * Running
          * Succeeded
          * Failed
          * Unknown
        type: string
      WorkloadInstanceID:
        description: The workload definition this resource belongs to.
        type: integer
    required:
    - WorkloadInstanceID
    type: object
  version.RESTAPIVersion:
    properties:
      Version:
        type: string
    required:
    - Version
    type: object
host: rest-api.threeport.io
info:
  contact:
    email: support@threeport.io
    name: Threeport Admin
    url: https://threeport.io/support
  description: Threeport RESTful API.
  termsOfService: https://threeport.io/api-tos/
  title: Threeport RESTful API
  version: v0.0.6
paths:
  /aws-accounts/versions:
    get:
      description: Get the supported API versions for aws accounts.
      operationId: awsAccount-get-versions
      produces:
      - application/json
      responses:
        "200":
          description: OK
          schema:
            $ref: '#/definitions/api.RESTAPIVersions'
      summary: GetAwsAccountVersions gets the supported versions for the aws account
        API.
  /aws-eks-cluster-definitions/versions:
    get:
      description: Get the supported API versions for aws eks cluster definitions.
      operationId: awsEksClusterDefinition-get-versions
      produces:
      - application/json
      responses:
        "200":
          description: OK
          schema:
            $ref: '#/definitions/api.RESTAPIVersions'
      summary: GetAwsEksClusterDefinitionVersions gets the supported versions for
        the aws eks cluster definition API.
  /aws-eks-cluster-instances/versions:
    get:
      description: Get the supported API versions for aws eks cluster instances.
      operationId: awsEksClusterInstance-get-versions
      produces:
      - application/json
      responses:
        "200":
          description: OK
          schema:
            $ref: '#/definitions/api.RESTAPIVersions'
      summary: GetAwsEksClusterInstanceVersions gets the supported versions for the
        aws eks cluster instance API.
  /aws-relational-database-definitions/versions:
    get:
      description: Get the supported API versions for aws relational database definitions.
      operationId: awsRelationalDatabaseDefinition-get-versions
      produces:
      - application/json
      responses:
        "200":
          description: OK
          schema:
            $ref: '#/definitions/api.RESTAPIVersions'
      summary: GetAwsRelationalDatabaseDefinitionVersions gets the supported versions
        for the aws relational database definition API.
  /aws-relational-database-instances/versions:
    get:
      description: Get the supported API versions for aws relational database instances.
      operationId: awsRelationalDatabaseInstance-get-versions
      produces:
      - application/json
      responses:
        "200":
          description: OK
          schema:
            $ref: '#/definitions/api.RESTAPIVersions'
      summary: GetAwsRelationalDatabaseInstanceVersions gets the supported versions
        for the aws relational database instance API.
  /cluster-definitions/versions:
    get:
      description: Get the supported API versions for cluster definitions.
      operationId: clusterDefinition-get-versions
      produces:
      - application/json
      responses:
        "200":
          description: OK
          schema:
            $ref: '#/definitions/api.RESTAPIVersions'
      summary: GetClusterDefinitionVersions gets the supported versions for the cluster
        definition API.
  /cluster-instances/versions:
    get:
      description: Get the supported API versions for cluster instances.
      operationId: clusterInstance-get-versions
      produces:
      - application/json
      responses:
        "200":
          description: OK
          schema:
            $ref: '#/definitions/api.RESTAPIVersions'
      summary: GetClusterInstanceVersions gets the supported versions for the cluster
        instance API.
  /companies/versions:
    get:
      description: Get the supported API versions for companies.
      operationId: company-get-versions
      produces:
      - application/json
      responses:
        "200":
          description: OK
          schema:
            $ref: '#/definitions/api.RESTAPIVersions'
      summary: GetCompanyVersions gets the supported versions for the company API.
  /domain-name-definitions/versions:
    get:
      description: Get the supported API versions for domain name definitions.
      operationId: domainNameDefinition-get-versions
      produces:
      - application/json
      responses:
        "200":
          description: OK
          schema:
            $ref: '#/definitions/api.RESTAPIVersions'
      summary: GetDomainNameDefinitionVersions gets the supported versions for the
        domain name definition API.
  /domain-name-instances/versions:
    get:
      description: Get the supported API versions for domain name instances.
      operationId: domainNameInstance-get-versions
      produces:
      - application/json
      responses:
        "200":
          description: OK
          schema:
            $ref: '#/definitions/api.RESTAPIVersions'
      summary: GetDomainNameInstanceVersions gets the supported versions for the domain
        name instance API.
  /ethereum-node-definitions/versions:
    get:
      description: Get the supported API versions for ethereum node definitions.
      operationId: ethereumNodeDefinition-get-versions
      produces:
      - application/json
      responses:
        "200":
          description: OK
          schema:
            $ref: '#/definitions/api.RESTAPIVersions'
      summary: GetEthereumNodeDefinitionVersions gets the supported versions for the
        ethereum node definition API.
  /ethereum-node-instances/versions:
    get:
      description: Get the supported API versions for ethereum node instances.
      operationId: ethereumNodeInstance-get-versions
      produces:
      - application/json
      responses:
        "200":
          description: OK
          schema:
            $ref: '#/definitions/api.RESTAPIVersions'
      summary: GetEthereumNodeInstanceVersions gets the supported versions for the
        ethereum node instance API.
  /forward-proxy-definitions/versions:
    get:
      description: Get the supported API versions for forward proxy definitions.
      operationId: forwardProxyDefinition-get-versions
      produces:
      - application/json
      responses:
        "200":
          description: OK
          schema:
            $ref: '#/definitions/api.RESTAPIVersions'
      summary: GetForwardProxyDefinitionVersions gets the supported versions for the
        forward proxy definition API.
  /forward-proxy-instances/versions:
    get:
      description: Get the supported API versions for forward proxy instances.
      operationId: forwardProxyInstance-get-versions
      produces:
      - application/json
      responses:
        "200":
          description: OK
          schema:
            $ref: '#/definitions/api.RESTAPIVersions'
      summary: GetForwardProxyInstanceVersions gets the supported versions for the
        forward proxy instance API.
  /log-backends/versions:
    get:
      description: Get the supported API versions for log backends.
      operationId: logBackend-get-versions
      produces:
      - application/json
      responses:
        "200":
          description: OK
          schema:
            $ref: '#/definitions/api.RESTAPIVersions'
      summary: GetLogBackendVersions gets the supported versions for the log backend
        API.
  /log-storage-definitions/versions:
    get:
      description: Get the supported API versions for log storage definitions.
      operationId: logStorageDefinition-get-versions
      produces:
      - application/json
      responses:
        "200":
          description: OK
          schema:
            $ref: '#/definitions/api.RESTAPIVersions'
      summary: GetLogStorageDefinitionVersions gets the supported versions for the
        log storage definition API.
  /log-storage-instances/versions:
    get:
      description: Get the supported API versions for log storage instances.
      operationId: logStorageInstance-get-versions
      produces:
      - application/json
      responses:
        "200":
          description: OK
          schema:
            $ref: '#/definitions/api.RESTAPIVersions'
      summary: GetLogStorageInstanceVersions gets the supported versions for the log
        storage instance API.
  /network-ingress-definitions/versions:
    get:
      description: Get the supported API versions for network ingress definitions.
      operationId: networkIngressDefinition-get-versions
      produces:
      - application/json
      responses:
        "200":
          description: OK
          schema:
            $ref: '#/definitions/api.RESTAPIVersions'
      summary: GetNetworkIngressDefinitionVersions gets the supported versions for
        the network ingress definition API.
  /network-ingress-instances/versions:
    get:
      description: Get the supported API versions for network ingress instances.
      operationId: networkIngressInstance-get-versions
      produces:
      - application/json
      responses:
        "200":
          description: OK
          schema:
            $ref: '#/definitions/api.RESTAPIVersions'
      summary: GetNetworkIngressInstanceVersions gets the supported versions for the
        network ingress instance API.
  /profiles/versions:
    get:
      description: Get the supported API versions for profiles.
      operationId: profile-get-versions
      produces:
      - application/json
      responses:
        "200":
          description: OK
          schema:
            $ref: '#/definitions/api.RESTAPIVersions'
      summary: GetProfileVersions gets the supported versions for the profile API.
  /tiers/versions:
    get:
      description: Get the supported API versions for tiers.
      operationId: tier-get-versions
      produces:
      - application/json
      responses:
        "200":
          description: OK
          schema:
            $ref: '#/definitions/api.RESTAPIVersions'
      summary: GetTierVersions gets the supported versions for the tier API.
  /users/versions:
    get:
      description: Get the supported API versions for users.
      operationId: user-get-versions
      produces:
      - application/json
      responses:
        "200":
          description: OK
          schema:
            $ref: '#/definitions/api.RESTAPIVersions'
      summary: GetUserVersions gets the supported versions for the user API.
  /v0/aws-accounts:
    get:
      consumes:
      - application/json
      description: Get all aws accounts from the Threeport database.
      operationId: get-awsAccounts
      parameters:
      - description: aws account search by name
        in: query
        name: name
        type: string
      produces:
      - application/json
      responses:
        "200":
          description: OK
          schema:
            $ref: '#/definitions/v0.Response'
        "400":
          description: Bad Request
          schema:
            $ref: '#/definitions/v0.Response'
        "500":
          description: Internal Server Error
          schema:
            $ref: '#/definitions/v0.Response'
      summary: gets all aws accounts.
    post:
      consumes:
      - application/json
      description: Add a new aws account to the Threeport database.
      operationId: add-awsAccount
      parameters:
      - description: AwsAccount object
        in: body
        name: awsAccount
        required: true
        schema:
          $ref: '#/definitions/v0.AwsAccount'
      produces:
      - application/json
      responses:
        "201":
          description: Created
          schema:
            $ref: '#/definitions/v0.Response'
        "400":
          description: Bad Request
          schema:
            $ref: '#/definitions/v0.Response'
        "500":
          description: Internal Server Error
          schema:
            $ref: '#/definitions/v0.Response'
      summary: adds a new aws account.
  /v0/aws-accounts/{id}:
    delete:
      consumes:
      - application/json
      description: Delete a aws account by from the database.
      operationId: delete-awsAccount
      parameters:
      - description: ID
        in: path
        name: id
        required: true
        type: integer
      produces:
      - application/json
      responses:
        "200":
          description: OK
          schema:
            $ref: '#/definitions/v0.Response'
        "404":
          description: Not Found
          schema:
            $ref: '#/definitions/v0.Response'
        "500":
          description: Internal Server Error
          schema:
            $ref: '#/definitions/v0.Response'
      summary: deletes a aws account.
    get:
      consumes:
      - application/json
      description: Get a particular aws account from the database.
      operationId: get-awsAccount
      parameters:
      - description: ID
        in: path
        name: id
        required: true
        type: integer
      produces:
      - application/json
      responses:
        "200":
          description: OK
          schema:
            $ref: '#/definitions/v0.Response'
        "404":
          description: Not Found
          schema:
            $ref: '#/definitions/v0.Response'
        "500":
          description: Internal Server Error
          schema:
            $ref: '#/definitions/v0.Response'
      summary: gets a aws account.
    patch:
      consumes:
      - application/json
      description: |-
        Update a aws account in the database.  Provide one or more fields to update.
        Note: This API endpint is for updating aws account objects only.
        Request bodies that include related objects will be accepted, however
        the related objects will not be changed.  Call the patch or put method for
        each particular existing object to change them.
      operationId: update-awsAccount
      parameters:
      - description: ID
        in: path
        name: id
        required: true
        type: integer
      - description: AwsAccount object
        in: body
        name: awsAccount
        required: true
        schema:
          $ref: '#/definitions/v0.AwsAccount'
      produces:
      - application/json
      responses:
        "200":
          description: OK
          schema:
            $ref: '#/definitions/v0.Response'
        "400":
          description: Bad Request
          schema:
            $ref: '#/definitions/v0.Response'
        "404":
          description: Not Found
          schema:
            $ref: '#/definitions/v0.Response'
        "500":
          description: Internal Server Error
          schema:
            $ref: '#/definitions/v0.Response'
      summary: updates specific fields for an existing aws account.
    put:
      consumes:
      - application/json
      description: |-
        Replace a aws account in the database.  All required fields must be provided.
        If any optional fields are not provided, they will be null post-update.
        Note: This API endpint is for updating aws account objects only.
        Request bodies that include related objects will be accepted, however
        the related objects will not be changed.  Call the patch or put method for
        each particular existing object to change them.
      operationId: replace-awsAccount
      parameters:
      - description: ID
        in: path
        name: id
        required: true
        type: integer
      - description: AwsAccount object
        in: body
        name: awsAccount
        required: true
        schema:
          $ref: '#/definitions/v0.AwsAccount'
      produces:
      - application/json
      responses:
        "200":
          description: OK
          schema:
            $ref: '#/definitions/v0.Response'
        "400":
          description: Bad Request
          schema:
            $ref: '#/definitions/v0.Response'
        "404":
          description: Not Found
          schema:
            $ref: '#/definitions/v0.Response'
        "500":
          description: Internal Server Error
          schema:
            $ref: '#/definitions/v0.Response'
      summary: updates an existing aws account by replacing the entire object.
  /v0/aws-eks-cluster-definitions:
    get:
      consumes:
      - application/json
      description: Get all aws eks cluster definitions from the Threeport database.
      operationId: get-awsEksClusterDefinitions
      parameters:
      - description: aws eks cluster definition search by name
        in: query
        name: name
        type: string
      produces:
      - application/json
      responses:
        "200":
          description: OK
          schema:
            $ref: '#/definitions/v0.Response'
        "400":
          description: Bad Request
          schema:
            $ref: '#/definitions/v0.Response'
        "500":
          description: Internal Server Error
          schema:
            $ref: '#/definitions/v0.Response'
      summary: gets all aws eks cluster definitions.
    post:
      consumes:
      - application/json
      description: Add a new aws eks cluster definition to the Threeport database.
      operationId: add-awsEksClusterDefinition
      parameters:
      - description: AwsEksClusterDefinition object
        in: body
        name: awsEksClusterDefinition
        required: true
        schema:
          $ref: '#/definitions/v0.AwsEksClusterDefinition'
      produces:
      - application/json
      responses:
        "201":
          description: Created
          schema:
            $ref: '#/definitions/v0.Response'
        "400":
          description: Bad Request
          schema:
            $ref: '#/definitions/v0.Response'
        "500":
          description: Internal Server Error
          schema:
            $ref: '#/definitions/v0.Response'
      summary: adds a new aws eks cluster definition.
  /v0/aws-eks-cluster-definitions/{id}:
    delete:
      consumes:
      - application/json
      description: Delete a aws eks cluster definition by from the database.
      operationId: delete-awsEksClusterDefinition
      parameters:
      - description: ID
        in: path
        name: id
        required: true
        type: integer
      produces:
      - application/json
      responses:
        "200":
          description: OK
          schema:
            $ref: '#/definitions/v0.Response'
        "404":
          description: Not Found
          schema:
            $ref: '#/definitions/v0.Response'
        "500":
          description: Internal Server Error
          schema:
            $ref: '#/definitions/v0.Response'
      summary: deletes a aws eks cluster definition.
    get:
      consumes:
      - application/json
      description: Get a particular aws eks cluster definition from the database.
      operationId: get-awsEksClusterDefinition
      parameters:
      - description: ID
        in: path
        name: id
        required: true
        type: integer
      produces:
      - application/json
      responses:
        "200":
          description: OK
          schema:
            $ref: '#/definitions/v0.Response'
        "404":
          description: Not Found
          schema:
            $ref: '#/definitions/v0.Response'
        "500":
          description: Internal Server Error
          schema:
            $ref: '#/definitions/v0.Response'
      summary: gets a aws eks cluster definition.
    patch:
      consumes:
      - application/json
      description: |-
        Update a aws eks cluster definition in the database.  Provide one or more fields to update.
        Note: This API endpint is for updating aws eks cluster definition objects only.
        Request bodies that include related objects will be accepted, however
        the related objects will not be changed.  Call the patch or put method for
        each particular existing object to change them.
      operationId: update-awsEksClusterDefinition
      parameters:
      - description: ID
        in: path
        name: id
        required: true
        type: integer
      - description: AwsEksClusterDefinition object
        in: body
        name: awsEksClusterDefinition
        required: true
        schema:
          $ref: '#/definitions/v0.AwsEksClusterDefinition'
      produces:
      - application/json
      responses:
        "200":
          description: OK
          schema:
            $ref: '#/definitions/v0.Response'
        "400":
          description: Bad Request
          schema:
            $ref: '#/definitions/v0.Response'
        "404":
          description: Not Found
          schema:
            $ref: '#/definitions/v0.Response'
        "500":
          description: Internal Server Error
          schema:
            $ref: '#/definitions/v0.Response'
      summary: updates specific fields for an existing aws eks cluster definition.
    put:
      consumes:
      - application/json
      description: |-
        Replace a aws eks cluster definition in the database.  All required fields must be provided.
        If any optional fields are not provided, they will be null post-update.
        Note: This API endpint is for updating aws eks cluster definition objects only.
        Request bodies that include related objects will be accepted, however
        the related objects will not be changed.  Call the patch or put method for
        each particular existing object to change them.
      operationId: replace-awsEksClusterDefinition
      parameters:
      - description: ID
        in: path
        name: id
        required: true
        type: integer
      - description: AwsEksClusterDefinition object
        in: body
        name: awsEksClusterDefinition
        required: true
        schema:
          $ref: '#/definitions/v0.AwsEksClusterDefinition'
      produces:
      - application/json
      responses:
        "200":
          description: OK
          schema:
            $ref: '#/definitions/v0.Response'
        "400":
          description: Bad Request
          schema:
            $ref: '#/definitions/v0.Response'
        "404":
          description: Not Found
          schema:
            $ref: '#/definitions/v0.Response'
        "500":
          description: Internal Server Error
          schema:
            $ref: '#/definitions/v0.Response'
      summary: updates an existing aws eks cluster definition by replacing the entire
        object.
  /v0/aws-eks-cluster-instances:
    get:
      consumes:
      - application/json
      description: Get all aws eks cluster instances from the Threeport database.
      operationId: get-awsEksClusterInstances
      parameters:
      - description: aws eks cluster instance search by name
        in: query
        name: name
        type: string
      produces:
      - application/json
      responses:
        "200":
          description: OK
          schema:
            $ref: '#/definitions/v0.Response'
        "400":
          description: Bad Request
          schema:
            $ref: '#/definitions/v0.Response'
        "500":
          description: Internal Server Error
          schema:
            $ref: '#/definitions/v0.Response'
      summary: gets all aws eks cluster instances.
    post:
      consumes:
      - application/json
      description: Add a new aws eks cluster instance to the Threeport database.
      operationId: add-awsEksClusterInstance
      parameters:
      - description: AwsEksClusterInstance object
        in: body
        name: awsEksClusterInstance
        required: true
        schema:
          $ref: '#/definitions/v0.AwsEksClusterInstance'
      produces:
      - application/json
      responses:
        "201":
          description: Created
          schema:
            $ref: '#/definitions/v0.Response'
        "400":
          description: Bad Request
          schema:
            $ref: '#/definitions/v0.Response'
        "500":
          description: Internal Server Error
          schema:
            $ref: '#/definitions/v0.Response'
      summary: adds a new aws eks cluster instance.
  /v0/aws-eks-cluster-instances/{id}:
    delete:
      consumes:
      - application/json
      description: Delete a aws eks cluster instance by from the database.
      operationId: delete-awsEksClusterInstance
      parameters:
      - description: ID
        in: path
        name: id
        required: true
        type: integer
      produces:
      - application/json
      responses:
        "200":
          description: OK
          schema:
            $ref: '#/definitions/v0.Response'
        "404":
          description: Not Found
          schema:
            $ref: '#/definitions/v0.Response'
        "500":
          description: Internal Server Error
          schema:
            $ref: '#/definitions/v0.Response'
      summary: deletes a aws eks cluster instance.
    get:
      consumes:
      - application/json
      description: Get a particular aws eks cluster instance from the database.
      operationId: get-awsEksClusterInstance
      parameters:
      - description: ID
        in: path
        name: id
        required: true
        type: integer
      produces:
      - application/json
      responses:
        "200":
          description: OK
          schema:
            $ref: '#/definitions/v0.Response'
        "404":
          description: Not Found
          schema:
            $ref: '#/definitions/v0.Response'
        "500":
          description: Internal Server Error
          schema:
            $ref: '#/definitions/v0.Response'
      summary: gets a aws eks cluster instance.
    patch:
      consumes:
      - application/json
      description: |-
        Update a aws eks cluster instance in the database.  Provide one or more fields to update.
        Note: This API endpint is for updating aws eks cluster instance objects only.
        Request bodies that include related objects will be accepted, however
        the related objects will not be changed.  Call the patch or put method for
        each particular existing object to change them.
      operationId: update-awsEksClusterInstance
      parameters:
      - description: ID
        in: path
        name: id
        required: true
        type: integer
      - description: AwsEksClusterInstance object
        in: body
        name: awsEksClusterInstance
        required: true
        schema:
          $ref: '#/definitions/v0.AwsEksClusterInstance'
      produces:
      - application/json
      responses:
        "200":
          description: OK
          schema:
            $ref: '#/definitions/v0.Response'
        "400":
          description: Bad Request
          schema:
            $ref: '#/definitions/v0.Response'
        "404":
          description: Not Found
          schema:
            $ref: '#/definitions/v0.Response'
        "500":
          description: Internal Server Error
          schema:
            $ref: '#/definitions/v0.Response'
      summary: updates specific fields for an existing aws eks cluster instance.
    put:
      consumes:
      - application/json
      description: |-
        Replace a aws eks cluster instance in the database.  All required fields must be provided.
        If any optional fields are not provided, they will be null post-update.
        Note: This API endpint is for updating aws eks cluster instance objects only.
        Request bodies that include related objects will be accepted, however
        the related objects will not be changed.  Call the patch or put method for
        each particular existing object to change them.
      operationId: replace-awsEksClusterInstance
      parameters:
      - description: ID
        in: path
        name: id
        required: true
        type: integer
      - description: AwsEksClusterInstance object
        in: body
        name: awsEksClusterInstance
        required: true
        schema:
          $ref: '#/definitions/v0.AwsEksClusterInstance'
      produces:
      - application/json
      responses:
        "200":
          description: OK
          schema:
            $ref: '#/definitions/v0.Response'
        "400":
          description: Bad Request
          schema:
            $ref: '#/definitions/v0.Response'
        "404":
          description: Not Found
          schema:
            $ref: '#/definitions/v0.Response'
        "500":
          description: Internal Server Error
          schema:
            $ref: '#/definitions/v0.Response'
      summary: updates an existing aws eks cluster instance by replacing the entire
        object.
  /v0/aws-relational-database-definitions:
    get:
      consumes:
      - application/json
      description: Get all aws relational database definitions from the Threeport
        database.
      operationId: get-awsRelationalDatabaseDefinitions
      parameters:
      - description: aws relational database definition search by name
        in: query
        name: name
        type: string
      produces:
      - application/json
      responses:
        "200":
          description: OK
          schema:
            $ref: '#/definitions/v0.Response'
        "400":
          description: Bad Request
          schema:
            $ref: '#/definitions/v0.Response'
        "500":
          description: Internal Server Error
          schema:
            $ref: '#/definitions/v0.Response'
      summary: gets all aws relational database definitions.
    post:
      consumes:
      - application/json
      description: Add a new aws relational database definition to the Threeport database.
      operationId: add-awsRelationalDatabaseDefinition
      parameters:
      - description: AwsRelationalDatabaseDefinition object
        in: body
        name: awsRelationalDatabaseDefinition
        required: true
        schema:
          $ref: '#/definitions/v0.AwsRelationalDatabaseDefinition'
      produces:
      - application/json
      responses:
        "201":
          description: Created
          schema:
            $ref: '#/definitions/v0.Response'
        "400":
          description: Bad Request
          schema:
            $ref: '#/definitions/v0.Response'
        "500":
          description: Internal Server Error
          schema:
            $ref: '#/definitions/v0.Response'
      summary: adds a new aws relational database definition.
  /v0/aws-relational-database-definitions/{id}:
    delete:
      consumes:
      - application/json
      description: Delete a aws relational database definition by from the database.
      operationId: delete-awsRelationalDatabaseDefinition
      parameters:
      - description: ID
        in: path
        name: id
        required: true
        type: integer
      produces:
      - application/json
      responses:
        "200":
          description: OK
          schema:
            $ref: '#/definitions/v0.Response'
        "404":
          description: Not Found
          schema:
            $ref: '#/definitions/v0.Response'
        "500":
          description: Internal Server Error
          schema:
            $ref: '#/definitions/v0.Response'
      summary: deletes a aws relational database definition.
    get:
      consumes:
      - application/json
      description: Get a particular aws relational database definition from the database.
      operationId: get-awsRelationalDatabaseDefinition
      parameters:
      - description: ID
        in: path
        name: id
        required: true
        type: integer
      produces:
      - application/json
      responses:
        "200":
          description: OK
          schema:
            $ref: '#/definitions/v0.Response'
        "404":
          description: Not Found
          schema:
            $ref: '#/definitions/v0.Response'
        "500":
          description: Internal Server Error
          schema:
            $ref: '#/definitions/v0.Response'
      summary: gets a aws relational database definition.
    patch:
      consumes:
      - application/json
      description: |-
        Update a aws relational database definition in the database.  Provide one or more fields to update.
        Note: This API endpint is for updating aws relational database definition objects only.
        Request bodies that include related objects will be accepted, however
        the related objects will not be changed.  Call the patch or put method for
        each particular existing object to change them.
      operationId: update-awsRelationalDatabaseDefinition
      parameters:
      - description: ID
        in: path
        name: id
        required: true
        type: integer
      - description: AwsRelationalDatabaseDefinition object
        in: body
        name: awsRelationalDatabaseDefinition
        required: true
        schema:
          $ref: '#/definitions/v0.AwsRelationalDatabaseDefinition'
      produces:
      - application/json
      responses:
        "200":
          description: OK
          schema:
            $ref: '#/definitions/v0.Response'
        "400":
          description: Bad Request
          schema:
            $ref: '#/definitions/v0.Response'
        "404":
          description: Not Found
          schema:
            $ref: '#/definitions/v0.Response'
        "500":
          description: Internal Server Error
          schema:
            $ref: '#/definitions/v0.Response'
      summary: updates specific fields for an existing aws relational database definition.
    put:
      consumes:
      - application/json
      description: |-
        Replace a aws relational database definition in the database.  All required fields must be provided.
        If any optional fields are not provided, they will be null post-update.
        Note: This API endpint is for updating aws relational database definition objects only.
        Request bodies that include related objects will be accepted, however
        the related objects will not be changed.  Call the patch or put method for
        each particular existing object to change them.
      operationId: replace-awsRelationalDatabaseDefinition
      parameters:
      - description: ID
        in: path
        name: id
        required: true
        type: integer
      - description: AwsRelationalDatabaseDefinition object
        in: body
        name: awsRelationalDatabaseDefinition
        required: true
        schema:
          $ref: '#/definitions/v0.AwsRelationalDatabaseDefinition'
      produces:
      - application/json
      responses:
        "200":
          description: OK
          schema:
            $ref: '#/definitions/v0.Response'
        "400":
          description: Bad Request
          schema:
            $ref: '#/definitions/v0.Response'
        "404":
          description: Not Found
          schema:
            $ref: '#/definitions/v0.Response'
        "500":
          description: Internal Server Error
          schema:
            $ref: '#/definitions/v0.Response'
      summary: updates an existing aws relational database definition by replacing
        the entire object.
  /v0/aws-relational-database-instances:
    get:
      consumes:
      - application/json
      description: Get all aws relational database instances from the Threeport database.
      operationId: get-awsRelationalDatabaseInstances
      parameters:
      - description: aws relational database instance search by name
        in: query
        name: name
        type: string
      produces:
      - application/json
      responses:
        "200":
          description: OK
          schema:
            $ref: '#/definitions/v0.Response'
        "400":
          description: Bad Request
          schema:
            $ref: '#/definitions/v0.Response'
        "500":
          description: Internal Server Error
          schema:
            $ref: '#/definitions/v0.Response'
      summary: gets all aws relational database instances.
    post:
      consumes:
      - application/json
      description: Add a new aws relational database instance to the Threeport database.
      operationId: add-awsRelationalDatabaseInstance
      parameters:
      - description: AwsRelationalDatabaseInstance object
        in: body
        name: awsRelationalDatabaseInstance
        required: true
        schema:
          $ref: '#/definitions/v0.AwsRelationalDatabaseInstance'
      produces:
      - application/json
      responses:
        "201":
          description: Created
          schema:
            $ref: '#/definitions/v0.Response'
        "400":
          description: Bad Request
          schema:
            $ref: '#/definitions/v0.Response'
        "500":
          description: Internal Server Error
          schema:
            $ref: '#/definitions/v0.Response'
      summary: adds a new aws relational database instance.
  /v0/aws-relational-database-instances/{id}:
    delete:
      consumes:
      - application/json
      description: Delete a aws relational database instance by from the database.
      operationId: delete-awsRelationalDatabaseInstance
      parameters:
      - description: ID
        in: path
        name: id
        required: true
        type: integer
      produces:
      - application/json
      responses:
        "200":
          description: OK
          schema:
            $ref: '#/definitions/v0.Response'
        "404":
          description: Not Found
          schema:
            $ref: '#/definitions/v0.Response'
        "500":
          description: Internal Server Error
          schema:
            $ref: '#/definitions/v0.Response'
      summary: deletes a aws relational database instance.
    get:
      consumes:
      - application/json
      description: Get a particular aws relational database instance from the database.
      operationId: get-awsRelationalDatabaseInstance
      parameters:
      - description: ID
        in: path
        name: id
        required: true
        type: integer
      produces:
      - application/json
      responses:
        "200":
          description: OK
          schema:
            $ref: '#/definitions/v0.Response'
        "404":
          description: Not Found
          schema:
            $ref: '#/definitions/v0.Response'
        "500":
          description: Internal Server Error
          schema:
            $ref: '#/definitions/v0.Response'
      summary: gets a aws relational database instance.
    patch:
      consumes:
      - application/json
      description: |-
        Update a aws relational database instance in the database.  Provide one or more fields to update.
        Note: This API endpint is for updating aws relational database instance objects only.
        Request bodies that include related objects will be accepted, however
        the related objects will not be changed.  Call the patch or put method for
        each particular existing object to change them.
      operationId: update-awsRelationalDatabaseInstance
      parameters:
      - description: ID
        in: path
        name: id
        required: true
        type: integer
      - description: AwsRelationalDatabaseInstance object
        in: body
        name: awsRelationalDatabaseInstance
        required: true
        schema:
          $ref: '#/definitions/v0.AwsRelationalDatabaseInstance'
      produces:
      - application/json
      responses:
        "200":
          description: OK
          schema:
            $ref: '#/definitions/v0.Response'
        "400":
          description: Bad Request
          schema:
            $ref: '#/definitions/v0.Response'
        "404":
          description: Not Found
          schema:
            $ref: '#/definitions/v0.Response'
        "500":
          description: Internal Server Error
          schema:
            $ref: '#/definitions/v0.Response'
      summary: updates specific fields for an existing aws relational database instance.
    put:
      consumes:
      - application/json
      description: |-
        Replace a aws relational database instance in the database.  All required fields must be provided.
        If any optional fields are not provided, they will be null post-update.
        Note: This API endpint is for updating aws relational database instance objects only.
        Request bodies that include related objects will be accepted, however
        the related objects will not be changed.  Call the patch or put method for
        each particular existing object to change them.
      operationId: replace-awsRelationalDatabaseInstance
      parameters:
      - description: ID
        in: path
        name: id
        required: true
        type: integer
      - description: AwsRelationalDatabaseInstance object
        in: body
        name: awsRelationalDatabaseInstance
        required: true
        schema:
          $ref: '#/definitions/v0.AwsRelationalDatabaseInstance'
      produces:
      - application/json
      responses:
        "200":
          description: OK
          schema:
            $ref: '#/definitions/v0.Response'
        "400":
          description: Bad Request
          schema:
            $ref: '#/definitions/v0.Response'
        "404":
          description: Not Found
          schema:
            $ref: '#/definitions/v0.Response'
        "500":
          description: Internal Server Error
          schema:
            $ref: '#/definitions/v0.Response'
      summary: updates an existing aws relational database instance by replacing the
        entire object.
  /v0/cluster-definitions:
    get:
      consumes:
      - application/json
      description: Get all cluster definitions from the Threeport database.
      operationId: get-clusterDefinitions
      parameters:
      - description: cluster definition search by name
        in: query
        name: name
        type: string
      produces:
      - application/json
      responses:
        "200":
          description: OK
          schema:
            $ref: '#/definitions/v0.Response'
        "400":
          description: Bad Request
          schema:
            $ref: '#/definitions/v0.Response'
        "500":
          description: Internal Server Error
          schema:
            $ref: '#/definitions/v0.Response'
      summary: gets all cluster definitions.
    post:
      consumes:
      - application/json
      description: Add a new cluster definition to the Threeport database.
      operationId: add-clusterDefinition
      parameters:
      - description: ClusterDefinition object
        in: body
        name: clusterDefinition
        required: true
        schema:
          $ref: '#/definitions/v0.ClusterDefinition'
      produces:
      - application/json
      responses:
        "201":
          description: Created
          schema:
            $ref: '#/definitions/v0.Response'
        "400":
          description: Bad Request
          schema:
            $ref: '#/definitions/v0.Response'
        "500":
          description: Internal Server Error
          schema:
            $ref: '#/definitions/v0.Response'
      summary: adds a new cluster definition.
  /v0/cluster-definitions/{id}:
    delete:
      consumes:
      - application/json
      description: Delete a cluster definition by from the database.
      operationId: delete-clusterDefinition
      parameters:
      - description: ID
        in: path
        name: id
        required: true
        type: integer
      produces:
      - application/json
      responses:
        "200":
          description: OK
          schema:
            $ref: '#/definitions/v0.Response'
        "404":
          description: Not Found
          schema:
            $ref: '#/definitions/v0.Response'
        "500":
          description: Internal Server Error
          schema:
            $ref: '#/definitions/v0.Response'
      summary: deletes a cluster definition.
    get:
      consumes:
      - application/json
      description: Get a particular cluster definition from the database.
      operationId: get-clusterDefinition
      parameters:
      - description: ID
        in: path
        name: id
        required: true
        type: integer
      produces:
      - application/json
      responses:
        "200":
          description: OK
          schema:
            $ref: '#/definitions/v0.Response'
        "404":
          description: Not Found
          schema:
            $ref: '#/definitions/v0.Response'
        "500":
          description: Internal Server Error
          schema:
            $ref: '#/definitions/v0.Response'
      summary: gets a cluster definition.
    patch:
      consumes:
      - application/json
      description: |-
        Update a cluster definition in the database.  Provide one or more fields to update.
        Note: This API endpint is for updating cluster definition objects only.
        Request bodies that include related objects will be accepted, however
        the related objects will not be changed.  Call the patch or put method for
        each particular existing object to change them.
      operationId: update-clusterDefinition
      parameters:
      - description: ID
        in: path
        name: id
        required: true
        type: integer
      - description: ClusterDefinition object
        in: body
        name: clusterDefinition
        required: true
        schema:
          $ref: '#/definitions/v0.ClusterDefinition'
      produces:
      - application/json
      responses:
        "200":
          description: OK
          schema:
            $ref: '#/definitions/v0.Response'
        "400":
          description: Bad Request
          schema:
            $ref: '#/definitions/v0.Response'
        "404":
          description: Not Found
          schema:
            $ref: '#/definitions/v0.Response'
        "500":
          description: Internal Server Error
          schema:
            $ref: '#/definitions/v0.Response'
      summary: updates specific fields for an existing cluster definition.
    put:
      consumes:
      - application/json
      description: |-
        Replace a cluster definition in the database.  All required fields must be provided.
        If any optional fields are not provided, they will be null post-update.
        Note: This API endpint is for updating cluster definition objects only.
        Request bodies that include related objects will be accepted, however
        the related objects will not be changed.  Call the patch or put method for
        each particular existing object to change them.
      operationId: replace-clusterDefinition
      parameters:
      - description: ID
        in: path
        name: id
        required: true
        type: integer
      - description: ClusterDefinition object
        in: body
        name: clusterDefinition
        required: true
        schema:
          $ref: '#/definitions/v0.ClusterDefinition'
      produces:
      - application/json
      responses:
        "200":
          description: OK
          schema:
            $ref: '#/definitions/v0.Response'
        "400":
          description: Bad Request
          schema:
            $ref: '#/definitions/v0.Response'
        "404":
          description: Not Found
          schema:
            $ref: '#/definitions/v0.Response'
        "500":
          description: Internal Server Error
          schema:
            $ref: '#/definitions/v0.Response'
      summary: updates an existing cluster definition by replacing the entire object.
  /v0/cluster-instances:
    get:
      consumes:
      - application/json
      description: Get all cluster instances from the Threeport database.
      operationId: get-clusterInstances
      parameters:
      - description: cluster instance search by name
        in: query
        name: name
        type: string
      produces:
      - application/json
      responses:
        "200":
          description: OK
          schema:
            $ref: '#/definitions/v0.Response'
        "400":
          description: Bad Request
          schema:
            $ref: '#/definitions/v0.Response'
        "500":
          description: Internal Server Error
          schema:
            $ref: '#/definitions/v0.Response'
      summary: gets all cluster instances.
    post:
      consumes:
      - application/json
      description: Add a new cluster instance to the Threeport database.
      operationId: add-clusterInstance
      parameters:
      - description: ClusterInstance object
        in: body
        name: clusterInstance
        required: true
        schema:
          $ref: '#/definitions/v0.ClusterInstance'
      produces:
      - application/json
      responses:
        "201":
          description: Created
          schema:
            $ref: '#/definitions/v0.Response'
        "400":
          description: Bad Request
          schema:
            $ref: '#/definitions/v0.Response'
        "500":
          description: Internal Server Error
          schema:
            $ref: '#/definitions/v0.Response'
      summary: adds a new cluster instance.
  /v0/cluster-instances/{id}:
    delete:
      consumes:
      - application/json
      description: Delete a cluster instance by from the database.
      operationId: delete-clusterInstance
      parameters:
      - description: ID
        in: path
        name: id
        required: true
        type: integer
      produces:
      - application/json
      responses:
        "200":
          description: OK
          schema:
            $ref: '#/definitions/v0.Response'
        "404":
          description: Not Found
          schema:
            $ref: '#/definitions/v0.Response'
        "500":
          description: Internal Server Error
          schema:
            $ref: '#/definitions/v0.Response'
      summary: deletes a cluster instance.
    get:
      consumes:
      - application/json
      description: Get a particular cluster instance from the database.
      operationId: get-clusterInstance
      parameters:
      - description: ID
        in: path
        name: id
        required: true
        type: integer
      produces:
      - application/json
      responses:
        "200":
          description: OK
          schema:
            $ref: '#/definitions/v0.Response'
        "404":
          description: Not Found
          schema:
            $ref: '#/definitions/v0.Response'
        "500":
          description: Internal Server Error
          schema:
            $ref: '#/definitions/v0.Response'
      summary: gets a cluster instance.
    patch:
      consumes:
      - application/json
      description: |-
        Update a cluster instance in the database.  Provide one or more fields to update.
        Note: This API endpint is for updating cluster instance objects only.
        Request bodies that include related objects will be accepted, however
        the related objects will not be changed.  Call the patch or put method for
        each particular existing object to change them.
      operationId: update-clusterInstance
      parameters:
      - description: ID
        in: path
        name: id
        required: true
        type: integer
      - description: ClusterInstance object
        in: body
        name: clusterInstance
        required: true
        schema:
          $ref: '#/definitions/v0.ClusterInstance'
      produces:
      - application/json
      responses:
        "200":
          description: OK
          schema:
            $ref: '#/definitions/v0.Response'
        "400":
          description: Bad Request
          schema:
            $ref: '#/definitions/v0.Response'
        "404":
          description: Not Found
          schema:
            $ref: '#/definitions/v0.Response'
        "500":
          description: Internal Server Error
          schema:
            $ref: '#/definitions/v0.Response'
      summary: updates specific fields for an existing cluster instance.
    put:
      consumes:
      - application/json
      description: |-
        Replace a cluster instance in the database.  All required fields must be provided.
        If any optional fields are not provided, they will be null post-update.
        Note: This API endpint is for updating cluster instance objects only.
        Request bodies that include related objects will be accepted, however
        the related objects will not be changed.  Call the patch or put method for
        each particular existing object to change them.
      operationId: replace-clusterInstance
      parameters:
      - description: ID
        in: path
        name: id
        required: true
        type: integer
      - description: ClusterInstance object
        in: body
        name: clusterInstance
        required: true
        schema:
          $ref: '#/definitions/v0.ClusterInstance'
      produces:
      - application/json
      responses:
        "200":
          description: OK
          schema:
            $ref: '#/definitions/v0.Response'
        "400":
          description: Bad Request
          schema:
            $ref: '#/definitions/v0.Response'
        "404":
          description: Not Found
          schema:
            $ref: '#/definitions/v0.Response'
        "500":
          description: Internal Server Error
          schema:
            $ref: '#/definitions/v0.Response'
      summary: updates an existing cluster instance by replacing the entire object.
  /v0/companies:
    get:
      consumes:
      - application/json
      description: Get all companies from the Threeport database.
      operationId: get-companies
      parameters:
      - description: company search by name
        in: query
        name: name
        type: string
      produces:
      - application/json
      responses:
        "200":
          description: OK
          schema:
            $ref: '#/definitions/v0.Response'
        "400":
          description: Bad Request
          schema:
            $ref: '#/definitions/v0.Response'
        "500":
          description: Internal Server Error
          schema:
            $ref: '#/definitions/v0.Response'
      summary: gets all companies.
    post:
      consumes:
      - application/json
      description: Add a new company to the Threeport database.
      operationId: add-company
      parameters:
      - description: Company object
        in: body
        name: company
        required: true
        schema:
          $ref: '#/definitions/v0.Company'
      produces:
      - application/json
      responses:
        "201":
          description: Created
          schema:
            $ref: '#/definitions/v0.Response'
        "400":
          description: Bad Request
          schema:
            $ref: '#/definitions/v0.Response'
        "500":
          description: Internal Server Error
          schema:
            $ref: '#/definitions/v0.Response'
      summary: adds a new company.
  /v0/companies/{id}:
    delete:
      consumes:
      - application/json
      description: Delete a company by from the database.
      operationId: delete-company
      parameters:
      - description: ID
        in: path
        name: id
        required: true
        type: integer
      produces:
      - application/json
      responses:
        "200":
          description: OK
          schema:
            $ref: '#/definitions/v0.Response'
        "404":
          description: Not Found
          schema:
            $ref: '#/definitions/v0.Response'
        "500":
          description: Internal Server Error
          schema:
            $ref: '#/definitions/v0.Response'
      summary: deletes a company.
    get:
      consumes:
      - application/json
      description: Get a particular company from the database.
      operationId: get-company
      parameters:
      - description: ID
        in: path
        name: id
        required: true
        type: integer
      produces:
      - application/json
      responses:
        "200":
          description: OK
          schema:
            $ref: '#/definitions/v0.Response'
        "404":
          description: Not Found
          schema:
            $ref: '#/definitions/v0.Response'
        "500":
          description: Internal Server Error
          schema:
            $ref: '#/definitions/v0.Response'
      summary: gets a company.
    patch:
      consumes:
      - application/json
      description: |-
        Update a company in the database.  Provide one or more fields to update.
        Note: This API endpint is for updating company objects only.
        Request bodies that include related objects will be accepted, however
        the related objects will not be changed.  Call the patch or put method for
        each particular existing object to change them.
      operationId: update-company
      parameters:
      - description: ID
        in: path
        name: id
        required: true
        type: integer
      - description: Company object
        in: body
        name: company
        required: true
        schema:
          $ref: '#/definitions/v0.Company'
      produces:
      - application/json
      responses:
        "200":
          description: OK
          schema:
            $ref: '#/definitions/v0.Response'
        "400":
          description: Bad Request
          schema:
            $ref: '#/definitions/v0.Response'
        "404":
          description: Not Found
          schema:
            $ref: '#/definitions/v0.Response'
        "500":
          description: Internal Server Error
          schema:
            $ref: '#/definitions/v0.Response'
      summary: updates specific fields for an existing company.
    put:
      consumes:
      - application/json
      description: |-
        Replace a company in the database.  All required fields must be provided.
        If any optional fields are not provided, they will be null post-update.
        Note: This API endpint is for updating company objects only.
        Request bodies that include related objects will be accepted, however
        the related objects will not be changed.  Call the patch or put method for
        each particular existing object to change them.
      operationId: replace-company
      parameters:
      - description: ID
        in: path
        name: id
        required: true
        type: integer
      - description: Company object
        in: body
        name: company
        required: true
        schema:
          $ref: '#/definitions/v0.Company'
      produces:
      - application/json
      responses:
        "200":
          description: OK
          schema:
            $ref: '#/definitions/v0.Response'
        "400":
          description: Bad Request
          schema:
            $ref: '#/definitions/v0.Response'
        "404":
          description: Not Found
          schema:
            $ref: '#/definitions/v0.Response'
        "500":
          description: Internal Server Error
          schema:
            $ref: '#/definitions/v0.Response'
      summary: updates an existing company by replacing the entire object.
  /v0/domain-name-definitions:
    get:
      consumes:
      - application/json
      description: Get all domain name definitions from the Threeport database.
      operationId: get-domainNameDefinitions
      parameters:
      - description: domain name definition search by name
        in: query
        name: name
        type: string
      produces:
      - application/json
      responses:
        "200":
          description: OK
          schema:
            $ref: '#/definitions/v0.Response'
        "400":
          description: Bad Request
          schema:
            $ref: '#/definitions/v0.Response'
        "500":
          description: Internal Server Error
          schema:
            $ref: '#/definitions/v0.Response'
      summary: gets all domain name definitions.
    post:
      consumes:
      - application/json
      description: Add a new domain name definition to the Threeport database.
      operationId: add-domainNameDefinition
      parameters:
      - description: DomainNameDefinition object
        in: body
        name: domainNameDefinition
        required: true
        schema:
          $ref: '#/definitions/v0.DomainNameDefinition'
      produces:
      - application/json
      responses:
        "201":
          description: Created
          schema:
            $ref: '#/definitions/v0.Response'
        "400":
          description: Bad Request
          schema:
            $ref: '#/definitions/v0.Response'
        "500":
          description: Internal Server Error
          schema:
            $ref: '#/definitions/v0.Response'
      summary: adds a new domain name definition.
  /v0/domain-name-definitions/{id}:
    delete:
      consumes:
      - application/json
      description: Delete a domain name definition by from the database.
      operationId: delete-domainNameDefinition
      parameters:
      - description: ID
        in: path
        name: id
        required: true
        type: integer
      produces:
      - application/json
      responses:
        "200":
          description: OK
          schema:
            $ref: '#/definitions/v0.Response'
        "404":
          description: Not Found
          schema:
            $ref: '#/definitions/v0.Response'
        "500":
          description: Internal Server Error
          schema:
            $ref: '#/definitions/v0.Response'
      summary: deletes a domain name definition.
    get:
      consumes:
      - application/json
      description: Get a particular domain name definition from the database.
      operationId: get-domainNameDefinition
      parameters:
      - description: ID
        in: path
        name: id
        required: true
        type: integer
      produces:
      - application/json
      responses:
        "200":
          description: OK
          schema:
            $ref: '#/definitions/v0.Response'
        "404":
          description: Not Found
          schema:
            $ref: '#/definitions/v0.Response'
        "500":
          description: Internal Server Error
          schema:
            $ref: '#/definitions/v0.Response'
      summary: gets a domain name definition.
    patch:
      consumes:
      - application/json
      description: |-
        Update a domain name definition in the database.  Provide one or more fields to update.
        Note: This API endpint is for updating domain name definition objects only.
        Request bodies that include related objects will be accepted, however
        the related objects will not be changed.  Call the patch or put method for
        each particular existing object to change them.
      operationId: update-domainNameDefinition
      parameters:
      - description: ID
        in: path
        name: id
        required: true
        type: integer
      - description: DomainNameDefinition object
        in: body
        name: domainNameDefinition
        required: true
        schema:
          $ref: '#/definitions/v0.DomainNameDefinition'
      produces:
      - application/json
      responses:
        "200":
          description: OK
          schema:
            $ref: '#/definitions/v0.Response'
        "400":
          description: Bad Request
          schema:
            $ref: '#/definitions/v0.Response'
        "404":
          description: Not Found
          schema:
            $ref: '#/definitions/v0.Response'
        "500":
          description: Internal Server Error
          schema:
            $ref: '#/definitions/v0.Response'
      summary: updates specific fields for an existing domain name definition.
    put:
      consumes:
      - application/json
      description: |-
        Replace a domain name definition in the database.  All required fields must be provided.
        If any optional fields are not provided, they will be null post-update.
        Note: This API endpint is for updating domain name definition objects only.
        Request bodies that include related objects will be accepted, however
        the related objects will not be changed.  Call the patch or put method for
        each particular existing object to change them.
      operationId: replace-domainNameDefinition
      parameters:
      - description: ID
        in: path
        name: id
        required: true
        type: integer
      - description: DomainNameDefinition object
        in: body
        name: domainNameDefinition
        required: true
        schema:
          $ref: '#/definitions/v0.DomainNameDefinition'
      produces:
      - application/json
      responses:
        "200":
          description: OK
          schema:
            $ref: '#/definitions/v0.Response'
        "400":
          description: Bad Request
          schema:
            $ref: '#/definitions/v0.Response'
        "404":
          description: Not Found
          schema:
            $ref: '#/definitions/v0.Response'
        "500":
          description: Internal Server Error
          schema:
            $ref: '#/definitions/v0.Response'
      summary: updates an existing domain name definition by replacing the entire
        object.
  /v0/domain-name-instances:
    get:
      consumes:
      - application/json
      description: Get all domain name instances from the Threeport database.
      operationId: get-domainNameInstances
      parameters:
      - description: domain name instance search by name
        in: query
        name: name
        type: string
      produces:
      - application/json
      responses:
        "200":
          description: OK
          schema:
            $ref: '#/definitions/v0.Response'
        "400":
          description: Bad Request
          schema:
            $ref: '#/definitions/v0.Response'
        "500":
          description: Internal Server Error
          schema:
            $ref: '#/definitions/v0.Response'
      summary: gets all domain name instances.
    post:
      consumes:
      - application/json
      description: Add a new domain name instance to the Threeport database.
      operationId: add-domainNameInstance
      parameters:
      - description: DomainNameInstance object
        in: body
        name: domainNameInstance
        required: true
        schema:
          $ref: '#/definitions/v0.DomainNameInstance'
      produces:
      - application/json
      responses:
        "201":
          description: Created
          schema:
            $ref: '#/definitions/v0.Response'
        "400":
          description: Bad Request
          schema:
            $ref: '#/definitions/v0.Response'
        "500":
          description: Internal Server Error
          schema:
            $ref: '#/definitions/v0.Response'
      summary: adds a new domain name instance.
  /v0/domain-name-instances/{id}:
    delete:
      consumes:
      - application/json
      description: Delete a domain name instance by from the database.
      operationId: delete-domainNameInstance
      parameters:
      - description: ID
        in: path
        name: id
        required: true
        type: integer
      produces:
      - application/json
      responses:
        "200":
          description: OK
          schema:
            $ref: '#/definitions/v0.Response'
        "404":
          description: Not Found
          schema:
            $ref: '#/definitions/v0.Response'
        "500":
          description: Internal Server Error
          schema:
            $ref: '#/definitions/v0.Response'
      summary: deletes a domain name instance.
    get:
      consumes:
      - application/json
      description: Get a particular domain name instance from the database.
      operationId: get-domainNameInstance
      parameters:
      - description: ID
        in: path
        name: id
        required: true
        type: integer
      produces:
      - application/json
      responses:
        "200":
          description: OK
          schema:
            $ref: '#/definitions/v0.Response'
        "404":
          description: Not Found
          schema:
            $ref: '#/definitions/v0.Response'
        "500":
          description: Internal Server Error
          schema:
            $ref: '#/definitions/v0.Response'
      summary: gets a domain name instance.
    patch:
      consumes:
      - application/json
      description: |-
        Update a domain name instance in the database.  Provide one or more fields to update.
        Note: This API endpint is for updating domain name instance objects only.
        Request bodies that include related objects will be accepted, however
        the related objects will not be changed.  Call the patch or put method for
        each particular existing object to change them.
      operationId: update-domainNameInstance
      parameters:
      - description: ID
        in: path
        name: id
        required: true
        type: integer
      - description: DomainNameInstance object
        in: body
        name: domainNameInstance
        required: true
        schema:
          $ref: '#/definitions/v0.DomainNameInstance'
      produces:
      - application/json
      responses:
        "200":
          description: OK
          schema:
            $ref: '#/definitions/v0.Response'
        "400":
          description: Bad Request
          schema:
            $ref: '#/definitions/v0.Response'
        "404":
          description: Not Found
          schema:
            $ref: '#/definitions/v0.Response'
        "500":
          description: Internal Server Error
          schema:
            $ref: '#/definitions/v0.Response'
      summary: updates specific fields for an existing domain name instance.
    put:
      consumes:
      - application/json
      description: |-
        Replace a domain name instance in the database.  All required fields must be provided.
        If any optional fields are not provided, they will be null post-update.
        Note: This API endpint is for updating domain name instance objects only.
        Request bodies that include related objects will be accepted, however
        the related objects will not be changed.  Call the patch or put method for
        each particular existing object to change them.
      operationId: replace-domainNameInstance
      parameters:
      - description: ID
        in: path
        name: id
        required: true
        type: integer
      - description: DomainNameInstance object
        in: body
        name: domainNameInstance
        required: true
        schema:
          $ref: '#/definitions/v0.DomainNameInstance'
      produces:
      - application/json
      responses:
        "200":
          description: OK
          schema:
            $ref: '#/definitions/v0.Response'
        "400":
          description: Bad Request
          schema:
            $ref: '#/definitions/v0.Response'
        "404":
          description: Not Found
          schema:
            $ref: '#/definitions/v0.Response'
        "500":
          description: Internal Server Error
          schema:
            $ref: '#/definitions/v0.Response'
      summary: updates an existing domain name instance by replacing the entire object.
  /v0/ethereum-node-definitions:
    get:
      consumes:
      - application/json
      description: Get all ethereum node definitions from the Threeport database.
      operationId: get-ethereumNodeDefinitions
      parameters:
      - description: ethereum node definition search by name
        in: query
        name: name
        type: string
      produces:
      - application/json
      responses:
        "200":
          description: OK
          schema:
            $ref: '#/definitions/v0.Response'
        "400":
          description: Bad Request
          schema:
            $ref: '#/definitions/v0.Response'
        "500":
          description: Internal Server Error
          schema:
            $ref: '#/definitions/v0.Response'
      summary: gets all ethereum node definitions.
    post:
      consumes:
      - application/json
      description: Add a new ethereum node definition to the Threeport database.
      operationId: add-ethereumNodeDefinition
      parameters:
      - description: EthereumNodeDefinition object
        in: body
        name: ethereumNodeDefinition
        required: true
        schema:
          $ref: '#/definitions/v0.EthereumNodeDefinition'
      produces:
      - application/json
      responses:
        "201":
          description: Created
          schema:
            $ref: '#/definitions/v0.Response'
        "400":
          description: Bad Request
          schema:
            $ref: '#/definitions/v0.Response'
        "500":
          description: Internal Server Error
          schema:
            $ref: '#/definitions/v0.Response'
      summary: adds a new ethereum node definition.
  /v0/ethereum-node-definitions/{id}:
    delete:
      consumes:
      - application/json
      description: Delete a ethereum node definition by from the database.
      operationId: delete-ethereumNodeDefinition
      parameters:
      - description: ID
        in: path
        name: id
        required: true
        type: integer
      produces:
      - application/json
      responses:
        "200":
          description: OK
          schema:
            $ref: '#/definitions/v0.Response'
        "404":
          description: Not Found
          schema:
            $ref: '#/definitions/v0.Response'
        "500":
          description: Internal Server Error
          schema:
            $ref: '#/definitions/v0.Response'
      summary: deletes a ethereum node definition.
    get:
      consumes:
      - application/json
      description: Get a particular ethereum node definition from the database.
      operationId: get-ethereumNodeDefinition
      parameters:
      - description: ID
        in: path
        name: id
        required: true
        type: integer
      produces:
      - application/json
      responses:
        "200":
          description: OK
          schema:
            $ref: '#/definitions/v0.Response'
        "404":
          description: Not Found
          schema:
            $ref: '#/definitions/v0.Response'
        "500":
          description: Internal Server Error
          schema:
            $ref: '#/definitions/v0.Response'
      summary: gets a ethereum node definition.
    patch:
      consumes:
      - application/json
      description: |-
        Update a ethereum node definition in the database.  Provide one or more fields to update.
        Note: This API endpint is for updating ethereum node definition objects only.
        Request bodies that include related objects will be accepted, however
        the related objects will not be changed.  Call the patch or put method for
        each particular existing object to change them.
      operationId: update-ethereumNodeDefinition
      parameters:
      - description: ID
        in: path
        name: id
        required: true
        type: integer
      - description: EthereumNodeDefinition object
        in: body
        name: ethereumNodeDefinition
        required: true
        schema:
          $ref: '#/definitions/v0.EthereumNodeDefinition'
      produces:
      - application/json
      responses:
        "200":
          description: OK
          schema:
            $ref: '#/definitions/v0.Response'
        "400":
          description: Bad Request
          schema:
            $ref: '#/definitions/v0.Response'
        "404":
          description: Not Found
          schema:
            $ref: '#/definitions/v0.Response'
        "500":
          description: Internal Server Error
          schema:
            $ref: '#/definitions/v0.Response'
      summary: updates specific fields for an existing ethereum node definition.
    put:
      consumes:
      - application/json
      description: |-
        Replace a ethereum node definition in the database.  All required fields must be provided.
        If any optional fields are not provided, they will be null post-update.
        Note: This API endpint is for updating ethereum node definition objects only.
        Request bodies that include related objects will be accepted, however
        the related objects will not be changed.  Call the patch or put method for
        each particular existing object to change them.
      operationId: replace-ethereumNodeDefinition
      parameters:
      - description: ID
        in: path
        name: id
        required: true
        type: integer
      - description: EthereumNodeDefinition object
        in: body
        name: ethereumNodeDefinition
        required: true
        schema:
          $ref: '#/definitions/v0.EthereumNodeDefinition'
      produces:
      - application/json
      responses:
        "200":
          description: OK
          schema:
            $ref: '#/definitions/v0.Response'
        "400":
          description: Bad Request
          schema:
            $ref: '#/definitions/v0.Response'
        "404":
          description: Not Found
          schema:
            $ref: '#/definitions/v0.Response'
        "500":
          description: Internal Server Error
          schema:
            $ref: '#/definitions/v0.Response'
      summary: updates an existing ethereum node definition by replacing the entire
        object.
  /v0/ethereum-node-instances:
    get:
      consumes:
      - application/json
      description: Get all ethereum node instances from the Threeport database.
      operationId: get-ethereumNodeInstances
      parameters:
      - description: ethereum node instance search by name
        in: query
        name: name
        type: string
      produces:
      - application/json
      responses:
        "200":
          description: OK
          schema:
            $ref: '#/definitions/v0.Response'
        "400":
          description: Bad Request
          schema:
            $ref: '#/definitions/v0.Response'
        "500":
          description: Internal Server Error
          schema:
            $ref: '#/definitions/v0.Response'
      summary: gets all ethereum node instances.
    post:
      consumes:
      - application/json
      description: Add a new ethereum node instance to the Threeport database.
      operationId: add-ethereumNodeInstance
      parameters:
      - description: EthereumNodeInstance object
        in: body
        name: ethereumNodeInstance
        required: true
        schema:
          $ref: '#/definitions/v0.EthereumNodeInstance'
      produces:
      - application/json
      responses:
        "201":
          description: Created
          schema:
            $ref: '#/definitions/v0.Response'
        "400":
          description: Bad Request
          schema:
            $ref: '#/definitions/v0.Response'
        "500":
          description: Internal Server Error
          schema:
            $ref: '#/definitions/v0.Response'
      summary: adds a new ethereum node instance.
  /v0/ethereum-node-instances/{id}:
    delete:
      consumes:
      - application/json
      description: Delete a ethereum node instance by from the database.
      operationId: delete-ethereumNodeInstance
      parameters:
      - description: ID
        in: path
        name: id
        required: true
        type: integer
      produces:
      - application/json
      responses:
        "200":
          description: OK
          schema:
            $ref: '#/definitions/v0.Response'
        "404":
          description: Not Found
          schema:
            $ref: '#/definitions/v0.Response'
        "500":
          description: Internal Server Error
          schema:
            $ref: '#/definitions/v0.Response'
      summary: deletes a ethereum node instance.
    get:
      consumes:
      - application/json
      description: Get a particular ethereum node instance from the database.
      operationId: get-ethereumNodeInstance
      parameters:
      - description: ID
        in: path
        name: id
        required: true
        type: integer
      produces:
      - application/json
      responses:
        "200":
          description: OK
          schema:
            $ref: '#/definitions/v0.Response'
        "404":
          description: Not Found
          schema:
            $ref: '#/definitions/v0.Response'
        "500":
          description: Internal Server Error
          schema:
            $ref: '#/definitions/v0.Response'
      summary: gets a ethereum node instance.
    patch:
      consumes:
      - application/json
      description: |-
        Update a ethereum node instance in the database.  Provide one or more fields to update.
        Note: This API endpint is for updating ethereum node instance objects only.
        Request bodies that include related objects will be accepted, however
        the related objects will not be changed.  Call the patch or put method for
        each particular existing object to change them.
      operationId: update-ethereumNodeInstance
      parameters:
      - description: ID
        in: path
        name: id
        required: true
        type: integer
      - description: EthereumNodeInstance object
        in: body
        name: ethereumNodeInstance
        required: true
        schema:
          $ref: '#/definitions/v0.EthereumNodeInstance'
      produces:
      - application/json
      responses:
        "200":
          description: OK
          schema:
            $ref: '#/definitions/v0.Response'
        "400":
          description: Bad Request
          schema:
            $ref: '#/definitions/v0.Response'
        "404":
          description: Not Found
          schema:
            $ref: '#/definitions/v0.Response'
        "500":
          description: Internal Server Error
          schema:
            $ref: '#/definitions/v0.Response'
      summary: updates specific fields for an existing ethereum node instance.
    put:
      consumes:
      - application/json
      description: |-
        Replace a ethereum node instance in the database.  All required fields must be provided.
        If any optional fields are not provided, they will be null post-update.
        Note: This API endpint is for updating ethereum node instance objects only.
        Request bodies that include related objects will be accepted, however
        the related objects will not be changed.  Call the patch or put method for
        each particular existing object to change them.
      operationId: replace-ethereumNodeInstance
      parameters:
      - description: ID
        in: path
        name: id
        required: true
        type: integer
      - description: EthereumNodeInstance object
        in: body
        name: ethereumNodeInstance
        required: true
        schema:
          $ref: '#/definitions/v0.EthereumNodeInstance'
      produces:
      - application/json
      responses:
        "200":
          description: OK
          schema:
            $ref: '#/definitions/v0.Response'
        "400":
          description: Bad Request
          schema:
            $ref: '#/definitions/v0.Response'
        "404":
          description: Not Found
          schema:
            $ref: '#/definitions/v0.Response'
        "500":
          description: Internal Server Error
          schema:
            $ref: '#/definitions/v0.Response'
      summary: updates an existing ethereum node instance by replacing the entire
        object.
  /v0/forward-proxy-definitions:
    get:
      consumes:
      - application/json
      description: Get all forward proxy definitions from the Threeport database.
      operationId: get-forwardProxyDefinitions
      parameters:
      - description: forward proxy definition search by name
        in: query
        name: name
        type: string
      produces:
      - application/json
      responses:
        "200":
          description: OK
          schema:
            $ref: '#/definitions/v0.Response'
        "400":
          description: Bad Request
          schema:
            $ref: '#/definitions/v0.Response'
        "500":
          description: Internal Server Error
          schema:
            $ref: '#/definitions/v0.Response'
      summary: gets all forward proxy definitions.
    post:
      consumes:
      - application/json
      description: Add a new forward proxy definition to the Threeport database.
      operationId: add-forwardProxyDefinition
      parameters:
      - description: ForwardProxyDefinition object
        in: body
        name: forwardProxyDefinition
        required: true
        schema:
          $ref: '#/definitions/v0.ForwardProxyDefinition'
      produces:
      - application/json
      responses:
        "201":
          description: Created
          schema:
            $ref: '#/definitions/v0.Response'
        "400":
          description: Bad Request
          schema:
            $ref: '#/definitions/v0.Response'
        "500":
          description: Internal Server Error
          schema:
            $ref: '#/definitions/v0.Response'
      summary: adds a new forward proxy definition.
  /v0/forward-proxy-definitions/{id}:
    delete:
      consumes:
      - application/json
      description: Delete a forward proxy definition by from the database.
      operationId: delete-forwardProxyDefinition
      parameters:
      - description: ID
        in: path
        name: id
        required: true
        type: integer
      produces:
      - application/json
      responses:
        "200":
          description: OK
          schema:
            $ref: '#/definitions/v0.Response'
        "404":
          description: Not Found
          schema:
            $ref: '#/definitions/v0.Response'
        "500":
          description: Internal Server Error
          schema:
            $ref: '#/definitions/v0.Response'
      summary: deletes a forward proxy definition.
    get:
      consumes:
      - application/json
      description: Get a particular forward proxy definition from the database.
      operationId: get-forwardProxyDefinition
      parameters:
      - description: ID
        in: path
        name: id
        required: true
        type: integer
      produces:
      - application/json
      responses:
        "200":
          description: OK
          schema:
            $ref: '#/definitions/v0.Response'
        "404":
          description: Not Found
          schema:
            $ref: '#/definitions/v0.Response'
        "500":
          description: Internal Server Error
          schema:
            $ref: '#/definitions/v0.Response'
      summary: gets a forward proxy definition.
    patch:
      consumes:
      - application/json
      description: |-
        Update a forward proxy definition in the database.  Provide one or more fields to update.
        Note: This API endpint is for updating forward proxy definition objects only.
        Request bodies that include related objects will be accepted, however
        the related objects will not be changed.  Call the patch or put method for
        each particular existing object to change them.
      operationId: update-forwardProxyDefinition
      parameters:
      - description: ID
        in: path
        name: id
        required: true
        type: integer
      - description: ForwardProxyDefinition object
        in: body
        name: forwardProxyDefinition
        required: true
        schema:
          $ref: '#/definitions/v0.ForwardProxyDefinition'
      produces:
      - application/json
      responses:
        "200":
          description: OK
          schema:
            $ref: '#/definitions/v0.Response'
        "400":
          description: Bad Request
          schema:
            $ref: '#/definitions/v0.Response'
        "404":
          description: Not Found
          schema:
            $ref: '#/definitions/v0.Response'
        "500":
          description: Internal Server Error
          schema:
            $ref: '#/definitions/v0.Response'
      summary: updates specific fields for an existing forward proxy definition.
    put:
      consumes:
      - application/json
      description: |-
        Replace a forward proxy definition in the database.  All required fields must be provided.
        If any optional fields are not provided, they will be null post-update.
        Note: This API endpint is for updating forward proxy definition objects only.
        Request bodies that include related objects will be accepted, however
        the related objects will not be changed.  Call the patch or put method for
        each particular existing object to change them.
      operationId: replace-forwardProxyDefinition
      parameters:
      - description: ID
        in: path
        name: id
        required: true
        type: integer
      - description: ForwardProxyDefinition object
        in: body
        name: forwardProxyDefinition
        required: true
        schema:
          $ref: '#/definitions/v0.ForwardProxyDefinition'
      produces:
      - application/json
      responses:
        "200":
          description: OK
          schema:
            $ref: '#/definitions/v0.Response'
        "400":
          description: Bad Request
          schema:
            $ref: '#/definitions/v0.Response'
        "404":
          description: Not Found
          schema:
            $ref: '#/definitions/v0.Response'
        "500":
          description: Internal Server Error
          schema:
            $ref: '#/definitions/v0.Response'
      summary: updates an existing forward proxy definition by replacing the entire
        object.
  /v0/forward-proxy-instances:
    get:
      consumes:
      - application/json
      description: Get all forward proxy instances from the Threeport database.
      operationId: get-forwardProxyInstances
      parameters:
      - description: forward proxy instance search by name
        in: query
        name: name
        type: string
      produces:
      - application/json
      responses:
        "200":
          description: OK
          schema:
            $ref: '#/definitions/v0.Response'
        "400":
          description: Bad Request
          schema:
            $ref: '#/definitions/v0.Response'
        "500":
          description: Internal Server Error
          schema:
            $ref: '#/definitions/v0.Response'
      summary: gets all forward proxy instances.
    post:
      consumes:
      - application/json
      description: Add a new forward proxy instance to the Threeport database.
      operationId: add-forwardProxyInstance
      parameters:
      - description: ForwardProxyInstance object
        in: body
        name: forwardProxyInstance
        required: true
        schema:
          $ref: '#/definitions/v0.ForwardProxyInstance'
      produces:
      - application/json
      responses:
        "201":
          description: Created
          schema:
            $ref: '#/definitions/v0.Response'
        "400":
          description: Bad Request
          schema:
            $ref: '#/definitions/v0.Response'
        "500":
          description: Internal Server Error
          schema:
            $ref: '#/definitions/v0.Response'
      summary: adds a new forward proxy instance.
  /v0/forward-proxy-instances/{id}:
    delete:
      consumes:
      - application/json
      description: Delete a forward proxy instance by from the database.
      operationId: delete-forwardProxyInstance
      parameters:
      - description: ID
        in: path
        name: id
        required: true
        type: integer
      produces:
      - application/json
      responses:
        "200":
          description: OK
          schema:
            $ref: '#/definitions/v0.Response'
        "404":
          description: Not Found
          schema:
            $ref: '#/definitions/v0.Response'
        "500":
          description: Internal Server Error
          schema:
            $ref: '#/definitions/v0.Response'
      summary: deletes a forward proxy instance.
    get:
      consumes:
      - application/json
      description: Get a particular forward proxy instance from the database.
      operationId: get-forwardProxyInstance
      parameters:
      - description: ID
        in: path
        name: id
        required: true
        type: integer
      produces:
      - application/json
      responses:
        "200":
          description: OK
          schema:
            $ref: '#/definitions/v0.Response'
        "404":
          description: Not Found
          schema:
            $ref: '#/definitions/v0.Response'
        "500":
          description: Internal Server Error
          schema:
            $ref: '#/definitions/v0.Response'
      summary: gets a forward proxy instance.
    patch:
      consumes:
      - application/json
      description: |-
        Update a forward proxy instance in the database.  Provide one or more fields to update.
        Note: This API endpint is for updating forward proxy instance objects only.
        Request bodies that include related objects will be accepted, however
        the related objects will not be changed.  Call the patch or put method for
        each particular existing object to change them.
      operationId: update-forwardProxyInstance
      parameters:
      - description: ID
        in: path
        name: id
        required: true
        type: integer
      - description: ForwardProxyInstance object
        in: body
        name: forwardProxyInstance
        required: true
        schema:
          $ref: '#/definitions/v0.ForwardProxyInstance'
      produces:
      - application/json
      responses:
        "200":
          description: OK
          schema:
            $ref: '#/definitions/v0.Response'
        "400":
          description: Bad Request
          schema:
            $ref: '#/definitions/v0.Response'
        "404":
          description: Not Found
          schema:
            $ref: '#/definitions/v0.Response'
        "500":
          description: Internal Server Error
          schema:
            $ref: '#/definitions/v0.Response'
      summary: updates specific fields for an existing forward proxy instance.
    put:
      consumes:
      - application/json
      description: |-
        Replace a forward proxy instance in the database.  All required fields must be provided.
        If any optional fields are not provided, they will be null post-update.
        Note: This API endpint is for updating forward proxy instance objects only.
        Request bodies that include related objects will be accepted, however
        the related objects will not be changed.  Call the patch or put method for
        each particular existing object to change them.
      operationId: replace-forwardProxyInstance
      parameters:
      - description: ID
        in: path
        name: id
        required: true
        type: integer
      - description: ForwardProxyInstance object
        in: body
        name: forwardProxyInstance
        required: true
        schema:
          $ref: '#/definitions/v0.ForwardProxyInstance'
      produces:
      - application/json
      responses:
        "200":
          description: OK
          schema:
            $ref: '#/definitions/v0.Response'
        "400":
          description: Bad Request
          schema:
            $ref: '#/definitions/v0.Response'
        "404":
          description: Not Found
          schema:
            $ref: '#/definitions/v0.Response'
        "500":
          description: Internal Server Error
          schema:
            $ref: '#/definitions/v0.Response'
      summary: updates an existing forward proxy instance by replacing the entire
        object.
  /v0/log-backends:
    get:
      consumes:
      - application/json
      description: Get all log backends from the Threeport database.
      operationId: get-logBackends
      parameters:
      - description: log backend search by name
        in: query
        name: name
        type: string
      produces:
      - application/json
      responses:
        "200":
          description: OK
          schema:
            $ref: '#/definitions/v0.Response'
        "400":
          description: Bad Request
          schema:
            $ref: '#/definitions/v0.Response'
        "500":
          description: Internal Server Error
          schema:
            $ref: '#/definitions/v0.Response'
      summary: gets all log backends.
    post:
      consumes:
      - application/json
      description: Add a new log backend to the Threeport database.
      operationId: add-logBackend
      parameters:
      - description: LogBackend object
        in: body
        name: logBackend
        required: true
        schema:
          $ref: '#/definitions/v0.LogBackend'
      produces:
      - application/json
      responses:
        "201":
          description: Created
          schema:
            $ref: '#/definitions/v0.Response'
        "400":
          description: Bad Request
          schema:
            $ref: '#/definitions/v0.Response'
        "500":
          description: Internal Server Error
          schema:
            $ref: '#/definitions/v0.Response'
      summary: adds a new log backend.
  /v0/log-backends/{id}:
    delete:
      consumes:
      - application/json
      description: Delete a log backend by from the database.
      operationId: delete-logBackend
      parameters:
      - description: ID
        in: path
        name: id
        required: true
        type: integer
      produces:
      - application/json
      responses:
        "200":
          description: OK
          schema:
            $ref: '#/definitions/v0.Response'
        "404":
          description: Not Found
          schema:
            $ref: '#/definitions/v0.Response'
        "500":
          description: Internal Server Error
          schema:
            $ref: '#/definitions/v0.Response'
      summary: deletes a log backend.
    get:
      consumes:
      - application/json
      description: Get a particular log backend from the database.
      operationId: get-logBackend
      parameters:
      - description: ID
        in: path
        name: id
        required: true
        type: integer
      produces:
      - application/json
      responses:
        "200":
          description: OK
          schema:
            $ref: '#/definitions/v0.Response'
        "404":
          description: Not Found
          schema:
            $ref: '#/definitions/v0.Response'
        "500":
          description: Internal Server Error
          schema:
            $ref: '#/definitions/v0.Response'
      summary: gets a log backend.
    patch:
      consumes:
      - application/json
      description: |-
        Update a log backend in the database.  Provide one or more fields to update.
        Note: This API endpint is for updating log backend objects only.
        Request bodies that include related objects will be accepted, however
        the related objects will not be changed.  Call the patch or put method for
        each particular existing object to change them.
      operationId: update-logBackend
      parameters:
      - description: ID
        in: path
        name: id
        required: true
        type: integer
      - description: LogBackend object
        in: body
        name: logBackend
        required: true
        schema:
          $ref: '#/definitions/v0.LogBackend'
      produces:
      - application/json
      responses:
        "200":
          description: OK
          schema:
            $ref: '#/definitions/v0.Response'
        "400":
          description: Bad Request
          schema:
            $ref: '#/definitions/v0.Response'
        "404":
          description: Not Found
          schema:
            $ref: '#/definitions/v0.Response'
        "500":
          description: Internal Server Error
          schema:
            $ref: '#/definitions/v0.Response'
      summary: updates specific fields for an existing log backend.
    put:
      consumes:
      - application/json
      description: |-
        Replace a log backend in the database.  All required fields must be provided.
        If any optional fields are not provided, they will be null post-update.
        Note: This API endpint is for updating log backend objects only.
        Request bodies that include related objects will be accepted, however
        the related objects will not be changed.  Call the patch or put method for
        each particular existing object to change them.
      operationId: replace-logBackend
      parameters:
      - description: ID
        in: path
        name: id
        required: true
        type: integer
      - description: LogBackend object
        in: body
        name: logBackend
        required: true
        schema:
          $ref: '#/definitions/v0.LogBackend'
      produces:
      - application/json
      responses:
        "200":
          description: OK
          schema:
            $ref: '#/definitions/v0.Response'
        "400":
          description: Bad Request
          schema:
            $ref: '#/definitions/v0.Response'
        "404":
          description: Not Found
          schema:
            $ref: '#/definitions/v0.Response'
        "500":
          description: Internal Server Error
          schema:
            $ref: '#/definitions/v0.Response'
      summary: updates an existing log backend by replacing the entire object.
  /v0/log-storage-definitions:
    get:
      consumes:
      - application/json
      description: Get all log storage definitions from the Threeport database.
      operationId: get-logStorageDefinitions
      parameters:
      - description: log storage definition search by name
        in: query
        name: name
        type: string
      produces:
      - application/json
      responses:
        "200":
          description: OK
          schema:
            $ref: '#/definitions/v0.Response'
        "400":
          description: Bad Request
          schema:
            $ref: '#/definitions/v0.Response'
        "500":
          description: Internal Server Error
          schema:
            $ref: '#/definitions/v0.Response'
      summary: gets all log storage definitions.
    post:
      consumes:
      - application/json
      description: Add a new log storage definition to the Threeport database.
      operationId: add-logStorageDefinition
      parameters:
      - description: LogStorageDefinition object
        in: body
        name: logStorageDefinition
        required: true
        schema:
          $ref: '#/definitions/v0.LogStorageDefinition'
      produces:
      - application/json
      responses:
        "201":
          description: Created
          schema:
            $ref: '#/definitions/v0.Response'
        "400":
          description: Bad Request
          schema:
            $ref: '#/definitions/v0.Response'
        "500":
          description: Internal Server Error
          schema:
            $ref: '#/definitions/v0.Response'
      summary: adds a new log storage definition.
  /v0/log-storage-definitions/{id}:
    delete:
      consumes:
      - application/json
      description: Delete a log storage definition by from the database.
      operationId: delete-logStorageDefinition
      parameters:
      - description: ID
        in: path
        name: id
        required: true
        type: integer
      produces:
      - application/json
      responses:
        "200":
          description: OK
          schema:
            $ref: '#/definitions/v0.Response'
        "404":
          description: Not Found
          schema:
            $ref: '#/definitions/v0.Response'
        "500":
          description: Internal Server Error
          schema:
            $ref: '#/definitions/v0.Response'
      summary: deletes a log storage definition.
    get:
      consumes:
      - application/json
      description: Get a particular log storage definition from the database.
      operationId: get-logStorageDefinition
      parameters:
      - description: ID
        in: path
        name: id
        required: true
        type: integer
      produces:
      - application/json
      responses:
        "200":
          description: OK
          schema:
            $ref: '#/definitions/v0.Response'
        "404":
          description: Not Found
          schema:
            $ref: '#/definitions/v0.Response'
        "500":
          description: Internal Server Error
          schema:
            $ref: '#/definitions/v0.Response'
      summary: gets a log storage definition.
    patch:
      consumes:
      - application/json
      description: |-
        Update a log storage definition in the database.  Provide one or more fields to update.
        Note: This API endpint is for updating log storage definition objects only.
        Request bodies that include related objects will be accepted, however
        the related objects will not be changed.  Call the patch or put method for
        each particular existing object to change them.
      operationId: update-logStorageDefinition
      parameters:
      - description: ID
        in: path
        name: id
        required: true
        type: integer
      - description: LogStorageDefinition object
        in: body
        name: logStorageDefinition
        required: true
        schema:
          $ref: '#/definitions/v0.LogStorageDefinition'
      produces:
      - application/json
      responses:
        "200":
          description: OK
          schema:
            $ref: '#/definitions/v0.Response'
        "400":
          description: Bad Request
          schema:
            $ref: '#/definitions/v0.Response'
        "404":
          description: Not Found
          schema:
            $ref: '#/definitions/v0.Response'
        "500":
          description: Internal Server Error
          schema:
            $ref: '#/definitions/v0.Response'
      summary: updates specific fields for an existing log storage definition.
    put:
      consumes:
      - application/json
      description: |-
        Replace a log storage definition in the database.  All required fields must be provided.
        If any optional fields are not provided, they will be null post-update.
        Note: This API endpint is for updating log storage definition objects only.
        Request bodies that include related objects will be accepted, however
        the related objects will not be changed.  Call the patch or put method for
        each particular existing object to change them.
      operationId: replace-logStorageDefinition
      parameters:
      - description: ID
        in: path
        name: id
        required: true
        type: integer
      - description: LogStorageDefinition object
        in: body
        name: logStorageDefinition
        required: true
        schema:
          $ref: '#/definitions/v0.LogStorageDefinition'
      produces:
      - application/json
      responses:
        "200":
          description: OK
          schema:
            $ref: '#/definitions/v0.Response'
        "400":
          description: Bad Request
          schema:
            $ref: '#/definitions/v0.Response'
        "404":
          description: Not Found
          schema:
            $ref: '#/definitions/v0.Response'
        "500":
          description: Internal Server Error
          schema:
            $ref: '#/definitions/v0.Response'
      summary: updates an existing log storage definition by replacing the entire
        object.
  /v0/log-storage-instances:
    get:
      consumes:
      - application/json
      description: Get all log storage instances from the Threeport database.
      operationId: get-logStorageInstances
      parameters:
      - description: log storage instance search by name
        in: query
        name: name
        type: string
      produces:
      - application/json
      responses:
        "200":
          description: OK
          schema:
            $ref: '#/definitions/v0.Response'
        "400":
          description: Bad Request
          schema:
            $ref: '#/definitions/v0.Response'
        "500":
          description: Internal Server Error
          schema:
            $ref: '#/definitions/v0.Response'
      summary: gets all log storage instances.
    post:
      consumes:
      - application/json
      description: Add a new log storage instance to the Threeport database.
      operationId: add-logStorageInstance
      parameters:
      - description: LogStorageInstance object
        in: body
        name: logStorageInstance
        required: true
        schema:
          $ref: '#/definitions/v0.LogStorageInstance'
      produces:
      - application/json
      responses:
        "201":
          description: Created
          schema:
            $ref: '#/definitions/v0.Response'
        "400":
          description: Bad Request
          schema:
            $ref: '#/definitions/v0.Response'
        "500":
          description: Internal Server Error
          schema:
            $ref: '#/definitions/v0.Response'
      summary: adds a new log storage instance.
  /v0/log-storage-instances/{id}:
    delete:
      consumes:
      - application/json
      description: Delete a log storage instance by from the database.
      operationId: delete-logStorageInstance
      parameters:
      - description: ID
        in: path
        name: id
        required: true
        type: integer
      produces:
      - application/json
      responses:
        "200":
          description: OK
          schema:
            $ref: '#/definitions/v0.Response'
        "404":
          description: Not Found
          schema:
            $ref: '#/definitions/v0.Response'
        "500":
          description: Internal Server Error
          schema:
            $ref: '#/definitions/v0.Response'
      summary: deletes a log storage instance.
    get:
      consumes:
      - application/json
      description: Get a particular log storage instance from the database.
      operationId: get-logStorageInstance
      parameters:
      - description: ID
        in: path
        name: id
        required: true
        type: integer
      produces:
      - application/json
      responses:
        "200":
          description: OK
          schema:
            $ref: '#/definitions/v0.Response'
        "404":
          description: Not Found
          schema:
            $ref: '#/definitions/v0.Response'
        "500":
          description: Internal Server Error
          schema:
            $ref: '#/definitions/v0.Response'
      summary: gets a log storage instance.
    patch:
      consumes:
      - application/json
      description: |-
        Update a log storage instance in the database.  Provide one or more fields to update.
        Note: This API endpint is for updating log storage instance objects only.
        Request bodies that include related objects will be accepted, however
        the related objects will not be changed.  Call the patch or put method for
        each particular existing object to change them.
      operationId: update-logStorageInstance
      parameters:
      - description: ID
        in: path
        name: id
        required: true
        type: integer
      - description: LogStorageInstance object
        in: body
        name: logStorageInstance
        required: true
        schema:
          $ref: '#/definitions/v0.LogStorageInstance'
      produces:
      - application/json
      responses:
        "200":
          description: OK
          schema:
            $ref: '#/definitions/v0.Response'
        "400":
          description: Bad Request
          schema:
            $ref: '#/definitions/v0.Response'
        "404":
          description: Not Found
          schema:
            $ref: '#/definitions/v0.Response'
        "500":
          description: Internal Server Error
          schema:
            $ref: '#/definitions/v0.Response'
      summary: updates specific fields for an existing log storage instance.
    put:
      consumes:
      - application/json
      description: |-
        Replace a log storage instance in the database.  All required fields must be provided.
        If any optional fields are not provided, they will be null post-update.
        Note: This API endpint is for updating log storage instance objects only.
        Request bodies that include related objects will be accepted, however
        the related objects will not be changed.  Call the patch or put method for
        each particular existing object to change them.
      operationId: replace-logStorageInstance
      parameters:
      - description: ID
        in: path
        name: id
        required: true
        type: integer
      - description: LogStorageInstance object
        in: body
        name: logStorageInstance
        required: true
        schema:
          $ref: '#/definitions/v0.LogStorageInstance'
      produces:
      - application/json
      responses:
        "200":
          description: OK
          schema:
            $ref: '#/definitions/v0.Response'
        "400":
          description: Bad Request
          schema:
            $ref: '#/definitions/v0.Response'
        "404":
          description: Not Found
          schema:
            $ref: '#/definitions/v0.Response'
        "500":
          description: Internal Server Error
          schema:
            $ref: '#/definitions/v0.Response'
      summary: updates an existing log storage instance by replacing the entire object.
  /v0/network-ingress-definitions:
    get:
      consumes:
      - application/json
      description: Get all network ingress definitions from the Threeport database.
      operationId: get-networkIngressDefinitions
      parameters:
      - description: network ingress definition search by name
        in: query
        name: name
        type: string
      produces:
      - application/json
      responses:
        "200":
          description: OK
          schema:
            $ref: '#/definitions/v0.Response'
        "400":
          description: Bad Request
          schema:
            $ref: '#/definitions/v0.Response'
        "500":
          description: Internal Server Error
          schema:
            $ref: '#/definitions/v0.Response'
      summary: gets all network ingress definitions.
    post:
      consumes:
      - application/json
      description: Add a new network ingress definition to the Threeport database.
      operationId: add-networkIngressDefinition
      parameters:
      - description: NetworkIngressDefinition object
        in: body
        name: networkIngressDefinition
        required: true
        schema:
          $ref: '#/definitions/v0.NetworkIngressDefinition'
      produces:
      - application/json
      responses:
        "201":
          description: Created
          schema:
            $ref: '#/definitions/v0.Response'
        "400":
          description: Bad Request
          schema:
            $ref: '#/definitions/v0.Response'
        "500":
          description: Internal Server Error
          schema:
            $ref: '#/definitions/v0.Response'
      summary: adds a new network ingress definition.
  /v0/network-ingress-definitions/{id}:
    delete:
      consumes:
      - application/json
      description: Delete a network ingress definition by from the database.
      operationId: delete-networkIngressDefinition
      parameters:
      - description: ID
        in: path
        name: id
        required: true
        type: integer
      produces:
      - application/json
      responses:
        "200":
          description: OK
          schema:
            $ref: '#/definitions/v0.Response'
        "404":
          description: Not Found
          schema:
            $ref: '#/definitions/v0.Response'
        "500":
          description: Internal Server Error
          schema:
            $ref: '#/definitions/v0.Response'
      summary: deletes a network ingress definition.
    get:
      consumes:
      - application/json
      description: Get a particular network ingress definition from the database.
      operationId: get-networkIngressDefinition
      parameters:
      - description: ID
        in: path
        name: id
        required: true
        type: integer
      produces:
      - application/json
      responses:
        "200":
          description: OK
          schema:
            $ref: '#/definitions/v0.Response'
        "404":
          description: Not Found
          schema:
            $ref: '#/definitions/v0.Response'
        "500":
          description: Internal Server Error
          schema:
            $ref: '#/definitions/v0.Response'
      summary: gets a network ingress definition.
    patch:
      consumes:
      - application/json
      description: |-
        Update a network ingress definition in the database.  Provide one or more fields to update.
        Note: This API endpint is for updating network ingress definition objects only.
        Request bodies that include related objects will be accepted, however
        the related objects will not be changed.  Call the patch or put method for
        each particular existing object to change them.
      operationId: update-networkIngressDefinition
      parameters:
      - description: ID
        in: path
        name: id
        required: true
        type: integer
      - description: NetworkIngressDefinition object
        in: body
        name: networkIngressDefinition
        required: true
        schema:
          $ref: '#/definitions/v0.NetworkIngressDefinition'
      produces:
      - application/json
      responses:
        "200":
          description: OK
          schema:
            $ref: '#/definitions/v0.Response'
        "400":
          description: Bad Request
          schema:
            $ref: '#/definitions/v0.Response'
        "404":
          description: Not Found
          schema:
            $ref: '#/definitions/v0.Response'
        "500":
          description: Internal Server Error
          schema:
            $ref: '#/definitions/v0.Response'
      summary: updates specific fields for an existing network ingress definition.
    put:
      consumes:
      - application/json
      description: |-
        Replace a network ingress definition in the database.  All required fields must be provided.
        If any optional fields are not provided, they will be null post-update.
        Note: This API endpint is for updating network ingress definition objects only.
        Request bodies that include related objects will be accepted, however
        the related objects will not be changed.  Call the patch or put method for
        each particular existing object to change them.
      operationId: replace-networkIngressDefinition
      parameters:
      - description: ID
        in: path
        name: id
        required: true
        type: integer
      - description: NetworkIngressDefinition object
        in: body
        name: networkIngressDefinition
        required: true
        schema:
          $ref: '#/definitions/v0.NetworkIngressDefinition'
      produces:
      - application/json
      responses:
        "200":
          description: OK
          schema:
            $ref: '#/definitions/v0.Response'
        "400":
          description: Bad Request
          schema:
            $ref: '#/definitions/v0.Response'
        "404":
          description: Not Found
          schema:
            $ref: '#/definitions/v0.Response'
        "500":
          description: Internal Server Error
          schema:
            $ref: '#/definitions/v0.Response'
      summary: updates an existing network ingress definition by replacing the entire
        object.
  /v0/network-ingress-instances:
    get:
      consumes:
      - application/json
      description: Get all network ingress instances from the Threeport database.
      operationId: get-networkIngressInstances
      parameters:
      - description: network ingress instance search by name
        in: query
        name: name
        type: string
      produces:
      - application/json
      responses:
        "200":
          description: OK
          schema:
            $ref: '#/definitions/v0.Response'
        "400":
          description: Bad Request
          schema:
            $ref: '#/definitions/v0.Response'
        "500":
          description: Internal Server Error
          schema:
            $ref: '#/definitions/v0.Response'
      summary: gets all network ingress instances.
    post:
      consumes:
      - application/json
      description: Add a new network ingress instance to the Threeport database.
      operationId: add-networkIngressInstance
      parameters:
      - description: NetworkIngressInstance object
        in: body
        name: networkIngressInstance
        required: true
        schema:
          $ref: '#/definitions/v0.NetworkIngressInstance'
      produces:
      - application/json
      responses:
        "201":
          description: Created
          schema:
            $ref: '#/definitions/v0.Response'
        "400":
          description: Bad Request
          schema:
            $ref: '#/definitions/v0.Response'
        "500":
          description: Internal Server Error
          schema:
            $ref: '#/definitions/v0.Response'
      summary: adds a new network ingress instance.
  /v0/network-ingress-instances/{id}:
    delete:
      consumes:
      - application/json
      description: Delete a network ingress instance by from the database.
      operationId: delete-networkIngressInstance
      parameters:
      - description: ID
        in: path
        name: id
        required: true
        type: integer
      produces:
      - application/json
      responses:
        "200":
          description: OK
          schema:
            $ref: '#/definitions/v0.Response'
        "404":
          description: Not Found
          schema:
            $ref: '#/definitions/v0.Response'
        "500":
          description: Internal Server Error
          schema:
            $ref: '#/definitions/v0.Response'
      summary: deletes a network ingress instance.
    get:
      consumes:
      - application/json
      description: Get a particular network ingress instance from the database.
      operationId: get-networkIngressInstance
      parameters:
      - description: ID
        in: path
        name: id
        required: true
        type: integer
      produces:
      - application/json
      responses:
        "200":
          description: OK
          schema:
            $ref: '#/definitions/v0.Response'
        "404":
          description: Not Found
          schema:
            $ref: '#/definitions/v0.Response'
        "500":
          description: Internal Server Error
          schema:
            $ref: '#/definitions/v0.Response'
      summary: gets a network ingress instance.
    patch:
      consumes:
      - application/json
      description: |-
        Update a network ingress instance in the database.  Provide one or more fields to update.
        Note: This API endpint is for updating network ingress instance objects only.
        Request bodies that include related objects will be accepted, however
        the related objects will not be changed.  Call the patch or put method for
        each particular existing object to change them.
      operationId: update-networkIngressInstance
      parameters:
      - description: ID
        in: path
        name: id
        required: true
        type: integer
      - description: NetworkIngressInstance object
        in: body
        name: networkIngressInstance
        required: true
        schema:
          $ref: '#/definitions/v0.NetworkIngressInstance'
      produces:
      - application/json
      responses:
        "200":
          description: OK
          schema:
            $ref: '#/definitions/v0.Response'
        "400":
          description: Bad Request
          schema:
            $ref: '#/definitions/v0.Response'
        "404":
          description: Not Found
          schema:
            $ref: '#/definitions/v0.Response'
        "500":
          description: Internal Server Error
          schema:
            $ref: '#/definitions/v0.Response'
      summary: updates specific fields for an existing network ingress instance.
    put:
      consumes:
      - application/json
      description: |-
        Replace a network ingress instance in the database.  All required fields must be provided.
        If any optional fields are not provided, they will be null post-update.
        Note: This API endpint is for updating network ingress instance objects only.
        Request bodies that include related objects will be accepted, however
        the related objects will not be changed.  Call the patch or put method for
        each particular existing object to change them.
      operationId: replace-networkIngressInstance
      parameters:
      - description: ID
        in: path
        name: id
        required: true
        type: integer
      - description: NetworkIngressInstance object
        in: body
        name: networkIngressInstance
        required: true
        schema:
          $ref: '#/definitions/v0.NetworkIngressInstance'
      produces:
      - application/json
      responses:
        "200":
          description: OK
          schema:
            $ref: '#/definitions/v0.Response'
        "400":
          description: Bad Request
          schema:
            $ref: '#/definitions/v0.Response'
        "404":
          description: Not Found
          schema:
            $ref: '#/definitions/v0.Response'
        "500":
          description: Internal Server Error
          schema:
            $ref: '#/definitions/v0.Response'
      summary: updates an existing network ingress instance by replacing the entire
        object.
  /v0/profiles:
    get:
      consumes:
      - application/json
      description: Get all profiles from the Threeport database.
      operationId: get-profiles
      parameters:
      - description: profile search by name
        in: query
        name: name
        type: string
      produces:
      - application/json
      responses:
        "200":
          description: OK
          schema:
            $ref: '#/definitions/v0.Response'
        "400":
          description: Bad Request
          schema:
            $ref: '#/definitions/v0.Response'
        "500":
          description: Internal Server Error
          schema:
            $ref: '#/definitions/v0.Response'
      summary: gets all profiles.
    post:
      consumes:
      - application/json
      description: Add a new profile to the Threeport database.
      operationId: add-profile
      parameters:
      - description: Profile object
        in: body
        name: profile
        required: true
        schema:
          $ref: '#/definitions/v0.Profile'
      produces:
      - application/json
      responses:
        "201":
          description: Created
          schema:
            $ref: '#/definitions/v0.Response'
        "400":
          description: Bad Request
          schema:
            $ref: '#/definitions/v0.Response'
        "500":
          description: Internal Server Error
          schema:
            $ref: '#/definitions/v0.Response'
      summary: adds a new profile.
  /v0/profiles/{id}:
    delete:
      consumes:
      - application/json
      description: Delete a profile by from the database.
      operationId: delete-profile
      parameters:
      - description: ID
        in: path
        name: id
        required: true
        type: integer
      produces:
      - application/json
      responses:
        "200":
          description: OK
          schema:
            $ref: '#/definitions/v0.Response'
        "404":
          description: Not Found
          schema:
            $ref: '#/definitions/v0.Response'
        "500":
          description: Internal Server Error
          schema:
            $ref: '#/definitions/v0.Response'
      summary: deletes a profile.
    get:
      consumes:
      - application/json
      description: Get a particular profile from the database.
      operationId: get-profile
      parameters:
      - description: ID
        in: path
        name: id
        required: true
        type: integer
      produces:
      - application/json
      responses:
        "200":
          description: OK
          schema:
            $ref: '#/definitions/v0.Response'
        "404":
          description: Not Found
          schema:
            $ref: '#/definitions/v0.Response'
        "500":
          description: Internal Server Error
          schema:
            $ref: '#/definitions/v0.Response'
      summary: gets a profile.
    patch:
      consumes:
      - application/json
      description: |-
        Update a profile in the database.  Provide one or more fields to update.
        Note: This API endpint is for updating profile objects only.
        Request bodies that include related objects will be accepted, however
        the related objects will not be changed.  Call the patch or put method for
        each particular existing object to change them.
      operationId: update-profile
      parameters:
      - description: ID
        in: path
        name: id
        required: true
        type: integer
      - description: Profile object
        in: body
        name: profile
        required: true
        schema:
          $ref: '#/definitions/v0.Profile'
      produces:
      - application/json
      responses:
        "200":
          description: OK
          schema:
            $ref: '#/definitions/v0.Response'
        "400":
          description: Bad Request
          schema:
            $ref: '#/definitions/v0.Response'
        "404":
          description: Not Found
          schema:
            $ref: '#/definitions/v0.Response'
        "500":
          description: Internal Server Error
          schema:
            $ref: '#/definitions/v0.Response'
      summary: updates specific fields for an existing profile.
    put:
      consumes:
      - application/json
      description: |-
        Replace a profile in the database.  All required fields must be provided.
        If any optional fields are not provided, they will be null post-update.
        Note: This API endpint is for updating profile objects only.
        Request bodies that include related objects will be accepted, however
        the related objects will not be changed.  Call the patch or put method for
        each particular existing object to change them.
      operationId: replace-profile
      parameters:
      - description: ID
        in: path
        name: id
        required: true
        type: integer
      - description: Profile object
        in: body
        name: profile
        required: true
        schema:
          $ref: '#/definitions/v0.Profile'
      produces:
      - application/json
      responses:
        "200":
          description: OK
          schema:
            $ref: '#/definitions/v0.Response'
        "400":
          description: Bad Request
          schema:
            $ref: '#/definitions/v0.Response'
        "404":
          description: Not Found
          schema:
            $ref: '#/definitions/v0.Response'
        "500":
          description: Internal Server Error
          schema:
            $ref: '#/definitions/v0.Response'
      summary: updates an existing profile by replacing the entire object.
  /v0/tiers:
    get:
      consumes:
      - application/json
      description: Get all tiers from the Threeport database.
      operationId: get-tiers
      parameters:
      - description: tier search by name
        in: query
        name: name
        type: string
      produces:
      - application/json
      responses:
        "200":
          description: OK
          schema:
            $ref: '#/definitions/v0.Response'
        "400":
          description: Bad Request
          schema:
            $ref: '#/definitions/v0.Response'
        "500":
          description: Internal Server Error
          schema:
            $ref: '#/definitions/v0.Response'
      summary: gets all tiers.
    post:
      consumes:
      - application/json
      description: Add a new tier to the Threeport database.
      operationId: add-tier
      parameters:
      - description: Tier object
        in: body
        name: tier
        required: true
        schema:
          $ref: '#/definitions/v0.Tier'
      produces:
      - application/json
      responses:
        "201":
          description: Created
          schema:
            $ref: '#/definitions/v0.Response'
        "400":
          description: Bad Request
          schema:
            $ref: '#/definitions/v0.Response'
        "500":
          description: Internal Server Error
          schema:
            $ref: '#/definitions/v0.Response'
      summary: adds a new tier.
  /v0/tiers/{id}:
    delete:
      consumes:
      - application/json
      description: Delete a tier by from the database.
      operationId: delete-tier
      parameters:
      - description: ID
        in: path
        name: id
        required: true
        type: integer
      produces:
      - application/json
      responses:
        "200":
          description: OK
          schema:
            $ref: '#/definitions/v0.Response'
        "404":
          description: Not Found
          schema:
            $ref: '#/definitions/v0.Response'
        "500":
          description: Internal Server Error
          schema:
            $ref: '#/definitions/v0.Response'
      summary: deletes a tier.
    get:
      consumes:
      - application/json
      description: Get a particular tier from the database.
      operationId: get-tier
      parameters:
      - description: ID
        in: path
        name: id
        required: true
        type: integer
      produces:
      - application/json
      responses:
        "200":
          description: OK
          schema:
            $ref: '#/definitions/v0.Response'
        "404":
          description: Not Found
          schema:
            $ref: '#/definitions/v0.Response'
        "500":
          description: Internal Server Error
          schema:
            $ref: '#/definitions/v0.Response'
      summary: gets a tier.
    patch:
      consumes:
      - application/json
      description: |-
        Update a tier in the database.  Provide one or more fields to update.
        Note: This API endpint is for updating tier objects only.
        Request bodies that include related objects will be accepted, however
        the related objects will not be changed.  Call the patch or put method for
        each particular existing object to change them.
      operationId: update-tier
      parameters:
      - description: ID
        in: path
        name: id
        required: true
        type: integer
      - description: Tier object
        in: body
        name: tier
        required: true
        schema:
          $ref: '#/definitions/v0.Tier'
      produces:
      - application/json
      responses:
        "200":
          description: OK
          schema:
            $ref: '#/definitions/v0.Response'
        "400":
          description: Bad Request
          schema:
            $ref: '#/definitions/v0.Response'
        "404":
          description: Not Found
          schema:
            $ref: '#/definitions/v0.Response'
        "500":
          description: Internal Server Error
          schema:
            $ref: '#/definitions/v0.Response'
      summary: updates specific fields for an existing tier.
    put:
      consumes:
      - application/json
      description: |-
        Replace a tier in the database.  All required fields must be provided.
        If any optional fields are not provided, they will be null post-update.
        Note: This API endpint is for updating tier objects only.
        Request bodies that include related objects will be accepted, however
        the related objects will not be changed.  Call the patch or put method for
        each particular existing object to change them.
      operationId: replace-tier
      parameters:
      - description: ID
        in: path
        name: id
        required: true
        type: integer
      - description: Tier object
        in: body
        name: tier
        required: true
        schema:
          $ref: '#/definitions/v0.Tier'
      produces:
      - application/json
      responses:
        "200":
          description: OK
          schema:
            $ref: '#/definitions/v0.Response'
        "400":
          description: Bad Request
          schema:
            $ref: '#/definitions/v0.Response'
        "404":
          description: Not Found
          schema:
            $ref: '#/definitions/v0.Response'
        "500":
          description: Internal Server Error
          schema:
            $ref: '#/definitions/v0.Response'
      summary: updates an existing tier by replacing the entire object.
  /v0/users:
    get:
      consumes:
      - application/json
      description: Get all users from the Threeport database.
      operationId: get-users
      parameters:
      - description: user search by name
        in: query
        name: name
        type: string
      produces:
      - application/json
      responses:
        "200":
          description: OK
          schema:
            $ref: '#/definitions/v0.Response'
        "400":
          description: Bad Request
          schema:
            $ref: '#/definitions/v0.Response'
        "500":
          description: Internal Server Error
          schema:
            $ref: '#/definitions/v0.Response'
      summary: gets all users.
    post:
      consumes:
      - application/json
      description: Add a new user to the Threeport database.
      operationId: add-user
      parameters:
      - description: User object
        in: body
        name: user
        required: true
        schema:
          $ref: '#/definitions/v0.User'
      produces:
      - application/json
      responses:
        "201":
          description: Created
          schema:
            $ref: '#/definitions/v0.Response'
        "400":
          description: Bad Request
          schema:
            $ref: '#/definitions/v0.Response'
        "500":
          description: Internal Server Error
          schema:
            $ref: '#/definitions/v0.Response'
      summary: adds a new user.
  /v0/users/{id}:
    delete:
      consumes:
      - application/json
      description: Delete a user by from the database.
      operationId: delete-user
      parameters:
      - description: ID
        in: path
        name: id
        required: true
        type: integer
      produces:
      - application/json
      responses:
        "200":
          description: OK
          schema:
            $ref: '#/definitions/v0.Response'
        "404":
          description: Not Found
          schema:
            $ref: '#/definitions/v0.Response'
        "500":
          description: Internal Server Error
          schema:
            $ref: '#/definitions/v0.Response'
      summary: deletes a user.
    get:
      consumes:
      - application/json
      description: Get a particular user from the database.
      operationId: get-user
      parameters:
      - description: ID
        in: path
        name: id
        required: true
        type: integer
      produces:
      - application/json
      responses:
        "200":
          description: OK
          schema:
            $ref: '#/definitions/v0.Response'
        "404":
          description: Not Found
          schema:
            $ref: '#/definitions/v0.Response'
        "500":
          description: Internal Server Error
          schema:
            $ref: '#/definitions/v0.Response'
      summary: gets a user.
    patch:
      consumes:
      - application/json
      description: |-
        Update a user in the database.  Provide one or more fields to update.
        Note: This API endpint is for updating user objects only.
        Request bodies that include related objects will be accepted, however
        the related objects will not be changed.  Call the patch or put method for
        each particular existing object to change them.
      operationId: update-user
      parameters:
      - description: ID
        in: path
        name: id
        required: true
        type: integer
      - description: User object
        in: body
        name: user
        required: true
        schema:
          $ref: '#/definitions/v0.User'
      produces:
      - application/json
      responses:
        "200":
          description: OK
          schema:
            $ref: '#/definitions/v0.Response'
        "400":
          description: Bad Request
          schema:
            $ref: '#/definitions/v0.Response'
        "404":
          description: Not Found
          schema:
            $ref: '#/definitions/v0.Response'
        "500":
          description: Internal Server Error
          schema:
            $ref: '#/definitions/v0.Response'
      summary: updates specific fields for an existing user.
    put:
      consumes:
      - application/json
      description: |-
        Replace a user in the database.  All required fields must be provided.
        If any optional fields are not provided, they will be null post-update.
        Note: This API endpint is for updating user objects only.
        Request bodies that include related objects will be accepted, however
        the related objects will not be changed.  Call the patch or put method for
        each particular existing object to change them.
      operationId: replace-user
      parameters:
      - description: ID
        in: path
        name: id
        required: true
        type: integer
      - description: User object
        in: body
        name: user
        required: true
        schema:
          $ref: '#/definitions/v0.User'
      produces:
      - application/json
      responses:
        "200":
          description: OK
          schema:
            $ref: '#/definitions/v0.Response'
        "400":
          description: Bad Request
          schema:
            $ref: '#/definitions/v0.Response'
        "404":
          description: Not Found
          schema:
            $ref: '#/definitions/v0.Response'
        "500":
          description: Internal Server Error
          schema:
            $ref: '#/definitions/v0.Response'
      summary: updates an existing user by replacing the entire object.
  /v0/workload-definitions:
    get:
      consumes:
      - application/json
      description: Get all workload definitions from the Threeport database.
      operationId: get-workloadDefinitions
      parameters:
      - description: workload definition search by name
        in: query
        name: name
        type: string
      produces:
      - application/json
      responses:
        "200":
          description: OK
          schema:
            $ref: '#/definitions/v0.Response'
        "400":
          description: Bad Request
          schema:
            $ref: '#/definitions/v0.Response'
        "500":
          description: Internal Server Error
          schema:
            $ref: '#/definitions/v0.Response'
      summary: gets all workload definitions.
    post:
      consumes:
      - application/json
      description: Add a new workload definition to the Threeport database.
      operationId: add-workloadDefinition
      parameters:
      - description: WorkloadDefinition object
        in: body
        name: workloadDefinition
        required: true
        schema:
          $ref: '#/definitions/v0.WorkloadDefinition'
      produces:
      - application/json
      responses:
        "201":
          description: Created
          schema:
            $ref: '#/definitions/v0.Response'
        "400":
          description: Bad Request
          schema:
            $ref: '#/definitions/v0.Response'
        "500":
          description: Internal Server Error
          schema:
            $ref: '#/definitions/v0.Response'
      summary: adds a new workload definition.
  /v0/workload-definitions/{id}:
    delete:
      consumes:
      - application/json
      description: Delete a workload definition by from the database.
      operationId: delete-workloadDefinition
      parameters:
      - description: ID
        in: path
        name: id
        required: true
        type: integer
      produces:
      - application/json
      responses:
        "200":
          description: OK
          schema:
            $ref: '#/definitions/v0.Response'
        "404":
          description: Not Found
          schema:
            $ref: '#/definitions/v0.Response'
        "500":
          description: Internal Server Error
          schema:
            $ref: '#/definitions/v0.Response'
      summary: deletes a workload definition.
    get:
      consumes:
      - application/json
      description: Get a particular workload definition from the database.
      operationId: get-workloadDefinition
      parameters:
      - description: ID
        in: path
        name: id
        required: true
        type: integer
      produces:
      - application/json
      responses:
        "200":
          description: OK
          schema:
            $ref: '#/definitions/v0.Response'
        "404":
          description: Not Found
          schema:
            $ref: '#/definitions/v0.Response'
        "500":
          description: Internal Server Error
          schema:
            $ref: '#/definitions/v0.Response'
      summary: gets a workload definition.
    patch:
      consumes:
      - application/json
      description: |-
        Update a workload definition in the database.  Provide one or more fields to update.
        Note: This API endpint is for updating workload definition objects only.
        Request bodies that include related objects will be accepted, however
        the related objects will not be changed.  Call the patch or put method for
        each particular existing object to change them.
      operationId: update-workloadDefinition
      parameters:
      - description: ID
        in: path
        name: id
        required: true
        type: integer
      - description: WorkloadDefinition object
        in: body
        name: workloadDefinition
        required: true
        schema:
          $ref: '#/definitions/v0.WorkloadDefinition'
      produces:
      - application/json
      responses:
        "200":
          description: OK
          schema:
            $ref: '#/definitions/v0.Response'
        "400":
          description: Bad Request
          schema:
            $ref: '#/definitions/v0.Response'
        "404":
          description: Not Found
          schema:
            $ref: '#/definitions/v0.Response'
        "500":
          description: Internal Server Error
          schema:
            $ref: '#/definitions/v0.Response'
      summary: updates specific fields for an existing workload definition.
    put:
      consumes:
      - application/json
      description: |-
        Replace a workload definition in the database.  All required fields must be provided.
        If any optional fields are not provided, they will be null post-update.
        Note: This API endpint is for updating workload definition objects only.
        Request bodies that include related objects will be accepted, however
        the related objects will not be changed.  Call the patch or put method for
        each particular existing object to change them.
      operationId: replace-workloadDefinition
      parameters:
      - description: ID
        in: path
        name: id
        required: true
        type: integer
      - description: WorkloadDefinition object
        in: body
        name: workloadDefinition
        required: true
        schema:
          $ref: '#/definitions/v0.WorkloadDefinition'
      produces:
      - application/json
      responses:
        "200":
          description: OK
          schema:
            $ref: '#/definitions/v0.Response'
        "400":
          description: Bad Request
          schema:
            $ref: '#/definitions/v0.Response'
        "404":
          description: Not Found
          schema:
            $ref: '#/definitions/v0.Response'
        "500":
          description: Internal Server Error
          schema:
            $ref: '#/definitions/v0.Response'
      summary: updates an existing workload definition by replacing the entire object.
  /v0/workload-instances:
    get:
      consumes:
      - application/json
      description: Get all workload instances from the Threeport database.
      operationId: get-workloadInstances
      parameters:
      - description: workload instance search by name
        in: query
        name: name
        type: string
      produces:
      - application/json
      responses:
        "200":
          description: OK
          schema:
            $ref: '#/definitions/v0.Response'
        "400":
          description: Bad Request
          schema:
            $ref: '#/definitions/v0.Response'
        "500":
          description: Internal Server Error
          schema:
            $ref: '#/definitions/v0.Response'
      summary: gets all workload instances.
    post:
      consumes:
      - application/json
      description: Add a new workload instance to the Threeport database.
      operationId: add-workloadInstance
      parameters:
      - description: WorkloadInstance object
        in: body
        name: workloadInstance
        required: true
        schema:
          $ref: '#/definitions/v0.WorkloadInstance'
      produces:
      - application/json
      responses:
        "201":
          description: Created
          schema:
            $ref: '#/definitions/v0.Response'
        "400":
          description: Bad Request
          schema:
            $ref: '#/definitions/v0.Response'
        "500":
          description: Internal Server Error
          schema:
            $ref: '#/definitions/v0.Response'
      summary: adds a new workload instance.
  /v0/workload-instances/{id}:
    delete:
      consumes:
      - application/json
      description: Delete a workload instance by from the database.
      operationId: delete-workloadInstance
      parameters:
      - description: ID
        in: path
        name: id
        required: true
        type: integer
      produces:
      - application/json
      responses:
        "200":
          description: OK
          schema:
            $ref: '#/definitions/v0.Response'
        "404":
          description: Not Found
          schema:
            $ref: '#/definitions/v0.Response'
        "500":
          description: Internal Server Error
          schema:
            $ref: '#/definitions/v0.Response'
      summary: deletes a workload instance.
    get:
      consumes:
      - application/json
      description: Get a particular workload instance from the database.
      operationId: get-workloadInstance
      parameters:
      - description: ID
        in: path
        name: id
        required: true
        type: integer
      produces:
      - application/json
      responses:
        "200":
          description: OK
          schema:
            $ref: '#/definitions/v0.Response'
        "404":
          description: Not Found
          schema:
            $ref: '#/definitions/v0.Response'
        "500":
          description: Internal Server Error
          schema:
            $ref: '#/definitions/v0.Response'
      summary: gets a workload instance.
    patch:
      consumes:
      - application/json
      description: |-
        Update a workload instance in the database.  Provide one or more fields to update.
        Note: This API endpint is for updating workload instance objects only.
        Request bodies that include related objects will be accepted, however
        the related objects will not be changed.  Call the patch or put method for
        each particular existing object to change them.
      operationId: update-workloadInstance
      parameters:
      - description: ID
        in: path
        name: id
        required: true
        type: integer
      - description: WorkloadInstance object
        in: body
        name: workloadInstance
        required: true
        schema:
          $ref: '#/definitions/v0.WorkloadInstance'
      produces:
      - application/json
      responses:
        "200":
          description: OK
          schema:
            $ref: '#/definitions/v0.Response'
        "400":
          description: Bad Request
          schema:
            $ref: '#/definitions/v0.Response'
        "404":
          description: Not Found
          schema:
            $ref: '#/definitions/v0.Response'
        "500":
          description: Internal Server Error
          schema:
            $ref: '#/definitions/v0.Response'
      summary: updates specific fields for an existing workload instance.
    put:
      consumes:
      - application/json
      description: |-
        Replace a workload instance in the database.  All required fields must be provided.
        If any optional fields are not provided, they will be null post-update.
        Note: This API endpint is for updating workload instance objects only.
        Request bodies that include related objects will be accepted, however
        the related objects will not be changed.  Call the patch or put method for
        each particular existing object to change them.
      operationId: replace-workloadInstance
      parameters:
      - description: ID
        in: path
        name: id
        required: true
        type: integer
      - description: WorkloadInstance object
        in: body
        name: workloadInstance
        required: true
        schema:
          $ref: '#/definitions/v0.WorkloadInstance'
      produces:
      - application/json
      responses:
        "200":
          description: OK
          schema:
            $ref: '#/definitions/v0.Response'
        "400":
          description: Bad Request
          schema:
            $ref: '#/definitions/v0.Response'
        "404":
          description: Not Found
          schema:
            $ref: '#/definitions/v0.Response'
        "500":
          description: Internal Server Error
          schema:
            $ref: '#/definitions/v0.Response'
      summary: updates an existing workload instance by replacing the entire object.
  /v0/workload-resource-definition-sets:
    delete:
      consumes:
      - application/json
      description: Delete a set of existing workload resource definitions in the Threeport
        database.
      operationId: update-workloadResourceDefinitions
      parameters:
      - description: WorkloadResourceDefinition object array
        in: body
        name: workloadResourceDefinitions
        required: true
        schema:
          items:
            $ref: '#/definitions/v0.WorkloadResourceDefinition'
          type: array
      produces:
      - application/json
      responses:
        "204":
          description: No Content
          schema:
            $ref: '#/definitions/v0.Response'
        "400":
          description: Bad Request
          schema:
            $ref: '#/definitions/v0.Response'
        "500":
          description: Internal Server Error
          schema:
            $ref: '#/definitions/v0.Response'
      summary: deletes a set of workload resource definitions.
    post:
      consumes:
      - application/json
      description: Add a set of new workload resource definition to the Threeport
        database.
      operationId: add-workloadResourceDefinitions
      parameters:
      - description: WorkloadResourceDefinition object array
        in: body
        name: workloadResourceDefinitions
        required: true
        schema:
          items:
            $ref: '#/definitions/v0.WorkloadResourceDefinition'
          type: array
      produces:
      - application/json
      responses:
        "201":
          description: Created
          schema:
            $ref: '#/definitions/v0.Response'
        "400":
          description: Bad Request
          schema:
            $ref: '#/definitions/v0.Response'
        "500":
          description: Internal Server Error
          schema:
            $ref: '#/definitions/v0.Response'
      summary: adds a new set of workload resource definitions.
    put:
      consumes:
      - application/json
      description: Update a set of existing workload resource definitions in the Threeport
        database.
      operationId: update-workloadResourceDefinitions
      parameters:
      - description: WorkloadResourceDefinition object array
        in: body
        name: workloadResourceDefinitions
        required: true
        schema:
          items:
            $ref: '#/definitions/v0.WorkloadResourceDefinition'
          type: array
      produces:
      - application/json
      responses:
        "200":
          description: OK
          schema:
            $ref: '#/definitions/v0.Response'
        "400":
          description: Bad Request
          schema:
            $ref: '#/definitions/v0.Response'
        "500":
          description: Internal Server Error
          schema:
            $ref: '#/definitions/v0.Response'
      summary: updates a set of workload resource definitions.
  /v0/workload-resource-definitions:
    get:
      consumes:
      - application/json
      description: Get all workload resource definitions from the Threeport database.
      operationId: get-workloadResourceDefinitions
      parameters:
      - description: workload resource definition search by name
        in: query
        name: name
        type: string
      produces:
      - application/json
      responses:
        "200":
          description: OK
          schema:
            $ref: '#/definitions/v0.Response'
        "400":
          description: Bad Request
          schema:
            $ref: '#/definitions/v0.Response'
        "500":
          description: Internal Server Error
          schema:
            $ref: '#/definitions/v0.Response'
      summary: gets all workload resource definitions.
    post:
      consumes:
      - application/json
      description: Add a new workload resource definition to the Threeport database.
      operationId: add-workloadResourceDefinition
      parameters:
      - description: WorkloadResourceDefinition object
        in: body
        name: workloadResourceDefinition
        required: true
        schema:
          $ref: '#/definitions/v0.WorkloadResourceDefinition'
      produces:
      - application/json
      responses:
        "201":
          description: Created
          schema:
            $ref: '#/definitions/v0.Response'
        "400":
          description: Bad Request
          schema:
            $ref: '#/definitions/v0.Response'
        "500":
          description: Internal Server Error
          schema:
            $ref: '#/definitions/v0.Response'
      summary: adds a new workload resource definition.
  /v0/workload-resource-definitions/{id}:
    delete:
      consumes:
      - application/json
      description: Delete a workload resource definition by from the database.
      operationId: delete-workloadResourceDefinition
      parameters:
      - description: ID
        in: path
        name: id
        required: true
        type: integer
      produces:
      - application/json
      responses:
        "200":
          description: OK
          schema:
            $ref: '#/definitions/v0.Response'
        "404":
          description: Not Found
          schema:
            $ref: '#/definitions/v0.Response'
        "500":
          description: Internal Server Error
          schema:
            $ref: '#/definitions/v0.Response'
      summary: deletes a workload resource definition.
    get:
      consumes:
      - application/json
      description: Get a particular workload resource definition from the database.
      operationId: get-workloadResourceDefinition
      parameters:
      - description: ID
        in: path
        name: id
        required: true
        type: integer
      produces:
      - application/json
      responses:
        "200":
          description: OK
          schema:
            $ref: '#/definitions/v0.Response'
        "404":
          description: Not Found
          schema:
            $ref: '#/definitions/v0.Response'
        "500":
          description: Internal Server Error
          schema:
            $ref: '#/definitions/v0.Response'
      summary: gets a workload resource definition.
    patch:
      consumes:
      - application/json
      description: |-
        Update a workload resource definition in the database.  Provide one or more fields to update.
        Note: This API endpint is for updating workload resource definition objects only.
        Request bodies that include related objects will be accepted, however
        the related objects will not be changed.  Call the patch or put method for
        each particular existing object to change them.
      operationId: update-workloadResourceDefinition
      parameters:
      - description: ID
        in: path
        name: id
        required: true
        type: integer
      - description: WorkloadResourceDefinition object
        in: body
        name: workloadResourceDefinition
        required: true
        schema:
          $ref: '#/definitions/v0.WorkloadResourceDefinition'
      produces:
      - application/json
      responses:
        "200":
          description: OK
          schema:
            $ref: '#/definitions/v0.Response'
        "400":
          description: Bad Request
          schema:
            $ref: '#/definitions/v0.Response'
        "404":
          description: Not Found
          schema:
            $ref: '#/definitions/v0.Response'
        "500":
          description: Internal Server Error
          schema:
            $ref: '#/definitions/v0.Response'
      summary: updates specific fields for an existing workload resource definition.
    put:
      consumes:
      - application/json
      description: |-
        Replace a workload resource definition in the database.  All required fields must be provided.
        If any optional fields are not provided, they will be null post-update.
        Note: This API endpint is for updating workload resource definition objects only.
        Request bodies that include related objects will be accepted, however
        the related objects will not be changed.  Call the patch or put method for
        each particular existing object to change them.
      operationId: replace-workloadResourceDefinition
      parameters:
      - description: ID
        in: path
        name: id
        required: true
        type: integer
      - description: WorkloadResourceDefinition object
        in: body
        name: workloadResourceDefinition
        required: true
        schema:
          $ref: '#/definitions/v0.WorkloadResourceDefinition'
      produces:
      - application/json
      responses:
        "200":
          description: OK
          schema:
            $ref: '#/definitions/v0.Response'
        "400":
          description: Bad Request
          schema:
            $ref: '#/definitions/v0.Response'
        "404":
          description: Not Found
          schema:
            $ref: '#/definitions/v0.Response'
        "500":
          description: Internal Server Error
          schema:
            $ref: '#/definitions/v0.Response'
      summary: updates an existing workload resource definition by replacing the entire
        object.
  /v0/workload-resource-instances:
    get:
      consumes:
      - application/json
      description: Get all workload resource instances from the Threeport database.
      operationId: get-workloadResourceInstances
      parameters:
      - description: workload resource instance search by name
        in: query
        name: name
        type: string
      produces:
      - application/json
      responses:
        "200":
          description: OK
          schema:
            $ref: '#/definitions/v0.Response'
        "400":
          description: Bad Request
          schema:
            $ref: '#/definitions/v0.Response'
        "500":
          description: Internal Server Error
          schema:
            $ref: '#/definitions/v0.Response'
      summary: gets all workload resource instances.
    post:
      consumes:
      - application/json
      description: Add a new workload resource instance to the Threeport database.
      operationId: add-workloadResourceInstance
      parameters:
      - description: WorkloadResourceInstance object
        in: body
        name: workloadResourceInstance
        required: true
        schema:
          $ref: '#/definitions/v0.WorkloadResourceInstance'
      produces:
      - application/json
      responses:
        "201":
          description: Created
          schema:
            $ref: '#/definitions/v0.Response'
        "400":
          description: Bad Request
          schema:
            $ref: '#/definitions/v0.Response'
        "500":
          description: Internal Server Error
          schema:
            $ref: '#/definitions/v0.Response'
      summary: adds a new workload resource instance.
  /v0/workload-resource-instances/{id}:
    delete:
      consumes:
      - application/json
      description: Delete a workload resource instance by from the database.
      operationId: delete-workloadResourceInstance
      parameters:
      - description: ID
        in: path
        name: id
        required: true
        type: integer
      produces:
      - application/json
      responses:
        "200":
          description: OK
          schema:
            $ref: '#/definitions/v0.Response'
        "404":
          description: Not Found
          schema:
            $ref: '#/definitions/v0.Response'
        "500":
          description: Internal Server Error
          schema:
            $ref: '#/definitions/v0.Response'
      summary: deletes a workload resource instance.
    get:
      consumes:
      - application/json
      description: Get a particular workload resource instance from the database.
      operationId: get-workloadResourceInstance
      parameters:
      - description: ID
        in: path
        name: id
        required: true
        type: integer
      produces:
      - application/json
      responses:
        "200":
          description: OK
          schema:
            $ref: '#/definitions/v0.Response'
        "404":
          description: Not Found
          schema:
            $ref: '#/definitions/v0.Response'
        "500":
          description: Internal Server Error
          schema:
            $ref: '#/definitions/v0.Response'
      summary: gets a workload resource instance.
    patch:
      consumes:
      - application/json
      description: |-
        Update a workload resource instance in the database.  Provide one or more fields to update.
        Note: This API endpint is for updating workload resource instance objects only.
        Request bodies that include related objects will be accepted, however
        the related objects will not be changed.  Call the patch or put method for
        each particular existing object to change them.
      operationId: update-workloadResourceInstance
      parameters:
      - description: ID
        in: path
        name: id
        required: true
        type: integer
      - description: WorkloadResourceInstance object
        in: body
        name: workloadResourceInstance
        required: true
        schema:
          $ref: '#/definitions/v0.WorkloadResourceInstance'
      produces:
      - application/json
      responses:
        "200":
          description: OK
          schema:
            $ref: '#/definitions/v0.Response'
        "400":
          description: Bad Request
          schema:
            $ref: '#/definitions/v0.Response'
        "404":
          description: Not Found
          schema:
            $ref: '#/definitions/v0.Response'
        "500":
          description: Internal Server Error
          schema:
            $ref: '#/definitions/v0.Response'
      summary: updates specific fields for an existing workload resource instance.
    put:
      consumes:
      - application/json
      description: |-
        Replace a workload resource instance in the database.  All required fields must be provided.
        If any optional fields are not provided, they will be null post-update.
        Note: This API endpint is for updating workload resource instance objects only.
        Request bodies that include related objects will be accepted, however
        the related objects will not be changed.  Call the patch or put method for
        each particular existing object to change them.
      operationId: replace-workloadResourceInstance
      parameters:
      - description: ID
        in: path
        name: id
        required: true
        type: integer
      - description: WorkloadResourceInstance object
        in: body
        name: workloadResourceInstance
        required: true
        schema:
          $ref: '#/definitions/v0.WorkloadResourceInstance'
      produces:
      - application/json
      responses:
        "200":
          description: OK
          schema:
            $ref: '#/definitions/v0.Response'
        "400":
          description: Bad Request
          schema:
            $ref: '#/definitions/v0.Response'
        "404":
          description: Not Found
          schema:
            $ref: '#/definitions/v0.Response'
        "500":
          description: Internal Server Error
          schema:
            $ref: '#/definitions/v0.Response'
      summary: updates an existing workload resource instance by replacing the entire
        object.
  /version:
    get:
      description: Get a version of REST API.
      operationId: get-api-version
      produces:
      - application/json
      responses:
        "200":
          description: OK
          schema:
            $ref: '#/definitions/version.RESTAPIVersion'
        "500":
          description: Internal Server Error
          schema:
            $ref: '#/definitions/version.RESTAPIVersion'
      summary: gets an REST API version.
  /workload-definitions/versions:
    get:
      description: Get the supported API versions for workload definitions.
      operationId: workloadDefinition-get-versions
      produces:
      - application/json
      responses:
        "200":
          description: OK
          schema:
            $ref: '#/definitions/api.RESTAPIVersions'
      summary: GetWorkloadDefinitionVersions gets the supported versions for the workload
        definition API.
  /workload-instances/versions:
    get:
      description: Get the supported API versions for workload instances.
      operationId: workloadInstance-get-versions
      produces:
      - application/json
      responses:
        "200":
          description: OK
          schema:
            $ref: '#/definitions/api.RESTAPIVersions'
      summary: GetWorkloadInstanceVersions gets the supported versions for the workload
        instance API.
  /workload-resource-definitions/versions:
    get:
      description: Get the supported API versions for workload resource definitions.
      operationId: workloadResourceDefinition-get-versions
      produces:
      - application/json
      responses:
        "200":
          description: OK
          schema:
            $ref: '#/definitions/api.RESTAPIVersions'
      summary: GetWorkloadResourceDefinitionVersions gets the supported versions for
        the workload resource definition API.
  /workload-resource-instances/versions:
    get:
      description: Get the supported API versions for workload resource instances.
      operationId: workloadResourceInstance-get-versions
      produces:
      - application/json
      responses:
        "200":
          description: OK
          schema:
            $ref: '#/definitions/api.RESTAPIVersions'
      summary: GetWorkloadResourceInstanceVersions gets the supported versions for
        the workload resource instance API.
swagger: "2.0"<|MERGE_RESOLUTION|>--- conflicted
+++ resolved
@@ -574,113 +574,60 @@
     type: object
   v0.ObjectType:
     enum:
-<<<<<<< HEAD
-    - NetworkIngressDefinition
-    - NetworkIngressInstance
-    - LogBackend
-    - LogStorageDefinition
-    - LogStorageInstance
-    - AwsAccount
-    - AwsEksClusterDefinition
-    - AwsEksClusterInstance
-    - AwsRelationalDatabaseDefinition
-    - AwsRelationalDatabaseInstance
-    - User
-    - Company
-    - DomainNameDefinition
-    - DomainNameInstance
-    - ForwardProxyDefinition
-    - ForwardProxyInstance
-    - Profile
-    - Tier
-    - ClusterDefinition
-    - ClusterInstance
     - WorkloadDefinition
     - WorkloadResourceDefinition
     - WorkloadInstance
     - WorkloadResourceInstance
     - EthereumNodeDefinition
     - EthereumNodeInstance
+    - User
+    - Company
+    - NetworkIngressDefinition
+    - NetworkIngressInstance
+    - ClusterDefinition
+    - ClusterInstance
+    - ForwardProxyDefinition
+    - ForwardProxyInstance
+    - Profile
+    - Tier
+    - LogBackend
+    - LogStorageDefinition
+    - LogStorageInstance
+    - DomainNameDefinition
+    - DomainNameInstance
+    - AwsAccount
+    - AwsEksClusterDefinition
+    - AwsEksClusterInstance
+    - AwsRelationalDatabaseDefinition
+    - AwsRelationalDatabaseInstance
     type: string
     x-enum-varnames:
-    - ObjectTypeNetworkIngressDefinition
-    - ObjectTypeNetworkIngressInstance
-    - ObjectTypeLogBackend
-    - ObjectTypeLogStorageDefinition
-    - ObjectTypeLogStorageInstance
-    - ObjectTypeAwsAccount
-    - ObjectTypeAwsEksClusterDefinition
-    - ObjectTypeAwsEksClusterInstance
-    - ObjectTypeAwsRelationalDatabaseDefinition
-    - ObjectTypeAwsRelationalDatabaseInstance
-    - ObjectTypeUser
-    - ObjectTypeCompany
-    - ObjectTypeDomainNameDefinition
-    - ObjectTypeDomainNameInstance
-    - ObjectTypeForwardProxyDefinition
-    - ObjectTypeForwardProxyInstance
-    - ObjectTypeProfile
-    - ObjectTypeTier
-    - ObjectTypeClusterDefinition
-    - ObjectTypeClusterInstance
     - ObjectTypeWorkloadDefinition
     - ObjectTypeWorkloadResourceDefinition
     - ObjectTypeWorkloadInstance
     - ObjectTypeWorkloadResourceInstance
     - ObjectTypeEthereumNodeDefinition
     - ObjectTypeEthereumNodeInstance
-=======
-    - AwsAccount
-    - AwsEksClusterDefinition
-    - AwsEksClusterInstance
-    - AwsRelationalDatabaseDefinition
-    - AwsRelationalDatabaseInstance
-    - NetworkIngressDefinition
-    - NetworkIngressInstance
-    - ClusterDefinition
-    - ClusterInstance
-    - DomainNameDefinition
-    - DomainNameInstance
-    - User
-    - Company
-    - WorkloadDefinition
-    - WorkloadResourceDefinition
-    - WorkloadInstance
-    - WorkloadResourceInstance
-    - Profile
-    - Tier
-    - ForwardProxyDefinition
-    - ForwardProxyInstance
-    - LogBackend
-    - LogStorageDefinition
-    - LogStorageInstance
-    type: string
-    x-enum-varnames:
+    - ObjectTypeUser
+    - ObjectTypeCompany
+    - ObjectTypeNetworkIngressDefinition
+    - ObjectTypeNetworkIngressInstance
+    - ObjectTypeClusterDefinition
+    - ObjectTypeClusterInstance
+    - ObjectTypeForwardProxyDefinition
+    - ObjectTypeForwardProxyInstance
+    - ObjectTypeProfile
+    - ObjectTypeTier
+    - ObjectTypeLogBackend
+    - ObjectTypeLogStorageDefinition
+    - ObjectTypeLogStorageInstance
+    - ObjectTypeDomainNameDefinition
+    - ObjectTypeDomainNameInstance
     - ObjectTypeAwsAccount
     - ObjectTypeAwsEksClusterDefinition
     - ObjectTypeAwsEksClusterInstance
     - ObjectTypeAwsRelationalDatabaseDefinition
     - ObjectTypeAwsRelationalDatabaseInstance
-    - ObjectTypeNetworkIngressDefinition
-    - ObjectTypeNetworkIngressInstance
-    - ObjectTypeClusterDefinition
-    - ObjectTypeClusterInstance
-    - ObjectTypeDomainNameDefinition
-    - ObjectTypeDomainNameInstance
-    - ObjectTypeUser
-    - ObjectTypeCompany
-    - ObjectTypeWorkloadDefinition
-    - ObjectTypeWorkloadResourceDefinition
-    - ObjectTypeWorkloadInstance
-    - ObjectTypeWorkloadResourceInstance
-    - ObjectTypeProfile
-    - ObjectTypeTier
-    - ObjectTypeForwardProxyDefinition
-    - ObjectTypeForwardProxyInstance
-    - ObjectTypeLogBackend
-    - ObjectTypeLogStorageDefinition
-    - ObjectTypeLogStorageInstance
->>>>>>> 9ea8bf0f
   v0.Profile:
     properties:
       CompanyID:
