basePath: /
definitions:
  api.RESTAPIVersions:
    properties:
      API:
        description: Required.  REST API resource name.
        type: string
      Versions:
        description: Required.  REST API resource versions.
        items:
          type: string
        type: array
    required:
    - API
    - Versions
    type: object
  v0.AwsAccount:
    properties:
      AccessKeyID:
        description: The key ID credentials for the AWS account.
        type: string
      DefaultRegion:
        description: The region to use for AWS managed services if not specified.
        type: string
      Name:
        type: string
      SecretAccessKey:
        description: The secret key credentials for the AWS account.
        type: string
    required:
    - AccessKeyID
    - DefaultRegion
    - Name
    - SecretAccessKey
    type: object
  v0.AwsEksClusterDefinition:
    properties:
      AWSAccountID:
        description: The AWS account in which the RDS instance will be provisioned.
        type: integer
      ClusterDefinitionID:
        type: integer
      CompanyID:
        description: Required if no UserID.  The company that owns the object.
        type: integer
      Name:
        description: An arbitrary name for the definition.
        type: string
      ProfileID:
        description: |-
          The profile to associate with the definition.  Profile is a named
          standard configuration for a definition object.
        type: integer
      TierID:
        description: |-
          The tier to associate with the definition.  Tier is a level of
          criticality for access control.
        type: integer
      UserID:
        description: Required if no CompanyID.  The user that owns the object.
        type: integer
    required:
    - AWSAccountID
    - Name
    type: object
  v0.AwsEksClusterInstance:
    properties:
      ClusterInstanceID:
        type: integer
      CompanyID:
        description: Required if no UserID.  The company that owns the object.
        type: integer
      Name:
        description: An arbitrary name the instance
        type: string
      Status:
        description: |-
          The status of the instance.
          TODO: use a custom type
        type: string
      UserID:
        description: Required if no CompanyID.  The user that owns the object.
        type: integer
    required:
    - Name
    type: object
  v0.AwsRelationalDatabaseDefinition:
    properties:
      AWSAccountID:
        description: The AWS account in which the RDS instance will be provisioned.
        type: integer
      CompanyID:
        description: Required if no UserID.  The company that owns the object.
        type: integer
      Engine:
        description: |-
          The database engine for the instance.  One of:
          * mysql
          * postgres
        type: string
      Name:
        description: An arbitrary name for the definition.
        type: string
      ProfileID:
        description: |-
          The profile to associate with the definition.  Profile is a named
          standard configuration for a definition object.
        type: integer
      Storage:
        description: The amount of storage to allocate for the database.
        type: integer
      TierID:
        description: |-
          The tier to associate with the definition.  Tier is a level of
          criticality for access control.
        type: integer
      UserID:
        description: Required if no CompanyID.  The user that owns the object.
        type: integer
    required:
    - AWSAccountID
    - Engine
    - Name
    - Storage
    type: object
  v0.AwsRelationalDatabaseInstance:
    properties:
      CompanyID:
        description: Required if no UserID.  The company that owns the object.
        type: integer
      Name:
        description: An arbitrary name the instance
        type: string
      Status:
        type: string
      UserID:
        description: Required if no CompanyID.  The user that owns the object.
        type: integer
      awsRelationalDatabaseDefinitionID:
        type: integer
    required:
    - Name
    - Status
    type: object
  v0.ClusterDefinition:
    properties:
      CompanyID:
        description: Required if no UserID.  The company that owns the object.
        type: integer
      DefaultNodeGroupInitialSize:
        type: integer
      DefaultNodeGroupInstanceType:
        type: string
      DefaultNodeGroupMaximumSize:
        type: integer
      DefaultNodeGroupMinimumSize:
        type: integer
      Name:
        description: An arbitrary name for the definition.
        type: string
      ProfileID:
        description: |-
          The profile to associate with the definition.  Profile is a named
          standard configuration for a definition object.
        type: integer
      Region:
        description: |-
          The geographical region for the cluster roughly corresponding to cloud
          provider regions.
          TODO: determine whether to make this attribute immutable b/c cluster
          instances will not be moved once deployed.
        type: string
      TierID:
        description: |-
          The tier to associate with the definition.  Tier is a level of
          criticality for access control.
        type: integer
      UserID:
        description: Required if no CompanyID.  The user that owns the object.
        type: integer
      ZoneCount:
        description: The number of zones the cluster should span for availability.
        type: integer
    required:
    - Name
    type: object
  v0.ClusterInstance:
    properties:
      APIEndpoint:
        description: Required.  The network endpoint at which to reach the kube-api.
        type: string
      CACertificate:
        description: |-
          Optional.  The CA certificate used to generate the cert and key if
          self-signed.
        type: string
      Certificate:
        description: Required.  The client certificate to use for auth to the kube-api.
        type: string
      ClusterDefinitionID:
        type: integer
      CompanyID:
        description: Required if no UserID.  The company that owns the object.
        type: integer
      Key:
        description: Required.  The client key to use for auth to the kube-api.
        type: string
      Name:
        description: An arbitrary name the instance
        type: string
      Region:
        description: |-
          The geographical region for the cluster roughly corresponding to cloud
          provider regions.  Stored in the instance (as well as definition) since a
          change to the definition will not move a cluster.
        type: string
      Status:
        description: |-
          The status of the instance.
          TODO: use a custom type
        type: string
      UserID:
        description: Required if no CompanyID.  The user that owns the object.
        type: integer
      WorkloadInstance:
        description: The associated workload instances running on this cluster.
        items:
          $ref: '#/definitions/v0.WorkloadInstance'
        type: array
    required:
    - APIEndpoint
    - Certificate
    - ClusterDefinitionID
    - Key
    - Name
    type: object
  v0.Company:
    properties:
      Name:
        description: Company's legal name.
        type: string
      Users:
        description: Users that represent the company.
        items:
          $ref: '#/definitions/v0.User'
        type: array
    required:
    - Name
    type: object
  v0.DomainNameDefinition:
    properties:
      CompanyID:
        description: Required if no UserID.  The company that owns the object.
        type: integer
      Domain:
        description: |-
          The base domain upon which the subdomain will be added to give a workload
          a unique domain name.
        type: string
      Name:
        description: An arbitrary name for the definition.
        type: string
      ProfileID:
        description: |-
          The profile to associate with the definition.  Profile is a named
          standard configuration for a definition object.
        type: integer
      TierID:
        description: |-
          The tier to associate with the definition.  Tier is a level of
          criticality for access control.
        type: integer
      UserID:
        description: Required if no CompanyID.  The user that owns the object.
        type: integer
      Zone:
        description: The name of the zone in which the domain is managed.
        type: string
    required:
    - Domain
    - Name
    - Zone
    type: object
  v0.DomainNameInstance:
    properties:
      ClusterInstnaceID:
        description: The cluster where the workload that is using the domain name
          is running.
        type: integer
      CompanyID:
        description: Required if no UserID.  The company that owns the object.
        type: integer
      DomainNameDefinitionID:
        description: The definition used to define the instance.
        type: integer
      Name:
        description: An arbitrary name the instance
        type: string
      Status:
        description: |-
          The status of the instance.
          TODO: use a custom type
        type: string
      UserID:
        description: Required if no CompanyID.  The user that owns the object.
        type: integer
    required:
    - ClusterInstnaceID
    - DomainNameDefinitionID
    - Name
    type: object
  v0.EthereumNodeDefinition:
    properties:
      CompanyID:
        description: Required if no UserID.  The company that owns the object.
        type: integer
      Name:
        description: An arbitrary name for the definition.
        type: string
      Network:
        description: Network to join (e.g. mainnet, ropsten, rinkeby, goerli, kovan,
          etc.).
        type: string
      ProfileID:
        description: |-
          The profile to associate with the definition.  Profile is a named
          standard configuration for a definition object.
        type: integer
      Reconciled:
        description: Indicates if object is considered to be reconciled by ethereum
          node controller.
        type: boolean
      TierID:
        description: |-
          The tier to associate with the definition.  Tier is a level of
          criticality for access control.
        type: integer
      UserID:
        description: Required if no CompanyID.  The user that owns the object.
        type: integer
    required:
    - Name
    type: object
  v0.EthereumNodeInstance:
    properties:
      ClusterInstanceID:
        type: integer
      CompanyID:
        description: Required if no UserID.  The company that owns the object.
        type: integer
      EthereumNodeDefinitionID:
        type: integer
      Name:
        description: An arbitrary name the instance
        type: string
      Status:
        description: |-
          The status of the instance.
          TODO: use a custom type
        type: string
      UserID:
        description: Required if no CompanyID.  The user that owns the object.
        type: integer
    required:
    - Name
    type: object
  v0.ForwardProxyDefinition:
    properties:
      CompanyID:
        description: Required if no UserID.  The company that owns the object.
        type: integer
      Name:
        description: An arbitrary name for the definition.
        type: string
      ProfileID:
        description: |-
          The profile to associate with the definition.  Profile is a named
          standard configuration for a definition object.
        type: integer
      TierID:
        description: |-
          The tier to associate with the definition.  Tier is a level of
          criticality for access control.
        type: integer
      UpstreamHost:
        description: The hostname of the upstream service.
        type: string
      UpstreamPath:
        description: The path for the upstream service.
        type: string
      UserID:
        description: Required if no CompanyID.  The user that owns the object.
        type: integer
    required:
    - Name
    - UpstreamHost
    - UpstreamPath
    type: object
  v0.ForwardProxyInstance:
    properties:
      ClusterInstanceID:
        type: integer
      CompanyID:
        description: Required if no UserID.  The company that owns the object.
        type: integer
      ForwardProxyDefinitionID:
        type: integer
      Name:
        description: An arbitrary name the instance
        type: string
      Status:
        description: |-
          The status of the instance.
          TODO: use a custom type
        type: string
      UserID:
        description: Required if no CompanyID.  The user that owns the object.
        type: integer
    required:
    - Name
    type: object
  v0.LogBackend:
    properties:
      Destination:
        description: The network address to connect to for storing log messages.
        type: string
    required:
    - Destination
    type: object
  v0.LogStorageDefinition:
    properties:
      CompanyID:
        description: Required if no UserID.  The company that owns the object.
        type: integer
      Name:
        description: An arbitrary name for the definition.
        type: string
      ProfileID:
        description: |-
          The profile to associate with the definition.  Profile is a named
          standard configuration for a definition object.
        type: integer
      TierID:
        description: |-
          The tier to associate with the definition.  Tier is a level of
          criticality for access control.
        type: integer
      UserID:
        description: Required if no CompanyID.  The user that owns the object.
        type: integer
    required:
    - Name
    type: object
  v0.LogStorageInstance:
    properties:
      ClusterID:
        type: integer
      CompanyID:
        description: Required if no UserID.  The company that owns the object.
        type: integer
      LogStorageDefinitionID:
        type: integer
      Name:
        description: An arbitrary name the instance
        type: string
      Status:
        description: |-
          The status of the instance.
          TODO: use a custom type
        type: string
      UserID:
        description: Required if no CompanyID.  The user that owns the object.
        type: integer
    required:
    - Name
    type: object
  v0.Meta:
    properties:
      Page:
        description: current Page
        example: 1
        type: integer
      Size:
        description: Size of the current page (number of returned Object elements)
        example: 1
        type: integer
      TotalCount:
        description: TotalCount of returned Object elements
        example: 1
        type: integer
    type: object
  v0.NetworkIngressDefinition:
    properties:
      CompanyID:
        description: Required if no UserID.  The company that owns the object.
        type: integer
      DomainNameID:
        description: The domain name to serve requests for.
        type: integer
      HTTPPort:
        description: Expose port 80.
        type: boolean
      HTTPSPort:
        description: Expose port 443 with TLS termination.
        type: boolean
      HTTPSRedirect:
        description: Redirect all requests to HTTP port to HTTPS.
        type: boolean
      Name:
        description: An arbitrary name for the definition.
        type: string
      Private:
        description: |-
          Allow requests from the private network outside the workload cluster but
          not from the public internet.
        type: boolean
      ProfileID:
        description: |-
          The profile to associate with the definition.  Profile is a named
          standard configuration for a definition object.
        type: integer
      Public:
        description: Allow requests from the public internet.
        type: boolean
      TCPPort:
        description: TCP Port to expose to outside network.
        type: integer
      TierID:
        description: |-
          The tier to associate with the definition.  Tier is a level of
          criticality for access control.
        type: integer
      UserID:
        description: Required if no CompanyID.  The user that owns the object.
        type: integer
    required:
    - Name
    type: object
  v0.NetworkIngressInstance:
    properties:
      ClusterInstanceID:
        type: integer
      CompanyID:
        description: Required if no UserID.  The company that owns the object.
        type: integer
      Name:
        description: An arbitrary name the instance
        type: string
      NetworkIngressDefinitionID:
        type: integer
      Status:
        description: |-
          The status of the instance.
          TODO: use a custom type
        type: string
      UserID:
        description: Required if no CompanyID.  The user that owns the object.
        type: integer
    required:
    - Name
    type: object
  v0.ObjectType:
    enum:
<<<<<<< HEAD
    - User
    - Company
=======
    - AwsAccount
    - AwsEksClusterDefinition
    - AwsEksClusterInstance
    - AwsRelationalDatabaseDefinition
    - AwsRelationalDatabaseInstance
>>>>>>> b3f0dc22
    - ClusterDefinition
    - ClusterInstance
    - NetworkIngressDefinition
    - NetworkIngressInstance
    - User
    - Company
    - WorkloadDefinition
    - WorkloadResourceDefinition
    - WorkloadInstance
    - WorkloadResourceInstance
<<<<<<< HEAD
    - ForwardProxyDefinition
    - ForwardProxyInstance
    - DomainNameDefinition
    - DomainNameInstance
    - NetworkIngressDefinition
    - NetworkIngressInstance
    - EthereumNodeDefinition
    - EthereumNodeInstance
    - LogBackend
    - LogStorageDefinition
    - LogStorageInstance
    - Profile
    - Tier
    - AwsAccount
    - AwsEksClusterDefinition
    - AwsEksClusterInstance
    - AwsRelationalDatabaseDefinition
    - AwsRelationalDatabaseInstance
    type: string
    x-enum-varnames:
    - ObjectTypeUser
    - ObjectTypeCompany
=======
    - Profile
    - Tier
    - DomainNameDefinition
    - DomainNameInstance
    - LogBackend
    - LogStorageDefinition
    - LogStorageInstance
    - ForwardProxyDefinition
    - ForwardProxyInstance
    type: string
    x-enum-varnames:
    - ObjectTypeAwsAccount
    - ObjectTypeAwsEksClusterDefinition
    - ObjectTypeAwsEksClusterInstance
    - ObjectTypeAwsRelationalDatabaseDefinition
    - ObjectTypeAwsRelationalDatabaseInstance
>>>>>>> b3f0dc22
    - ObjectTypeClusterDefinition
    - ObjectTypeClusterInstance
    - ObjectTypeNetworkIngressDefinition
    - ObjectTypeNetworkIngressInstance
    - ObjectTypeUser
    - ObjectTypeCompany
    - ObjectTypeWorkloadDefinition
    - ObjectTypeWorkloadResourceDefinition
    - ObjectTypeWorkloadInstance
    - ObjectTypeWorkloadResourceInstance
<<<<<<< HEAD
    - ObjectTypeForwardProxyDefinition
    - ObjectTypeForwardProxyInstance
    - ObjectTypeDomainNameDefinition
    - ObjectTypeDomainNameInstance
    - ObjectTypeNetworkIngressDefinition
    - ObjectTypeNetworkIngressInstance
    - ObjectTypeEthereumNodeDefinition
    - ObjectTypeEthereumNodeInstance
    - ObjectTypeLogBackend
    - ObjectTypeLogStorageDefinition
    - ObjectTypeLogStorageInstance
    - ObjectTypeProfile
    - ObjectTypeTier
    - ObjectTypeAwsAccount
    - ObjectTypeAwsEksClusterDefinition
    - ObjectTypeAwsEksClusterInstance
    - ObjectTypeAwsRelationalDatabaseDefinition
    - ObjectTypeAwsRelationalDatabaseInstance
=======
    - ObjectTypeProfile
    - ObjectTypeTier
    - ObjectTypeDomainNameDefinition
    - ObjectTypeDomainNameInstance
    - ObjectTypeLogBackend
    - ObjectTypeLogStorageDefinition
    - ObjectTypeLogStorageInstance
    - ObjectTypeForwardProxyDefinition
    - ObjectTypeForwardProxyInstance
>>>>>>> b3f0dc22
  v0.Profile:
    properties:
      CompanyID:
        description: Required if no UserID.  The company that owns the object.
        type: integer
      Name:
        description: The name of a profile
        type: string
      UserID:
        description: Required if no CompanyID.  The user that owns the object.
        type: integer
    required:
    - Name
    type: object
  v0.Response:
    description: Meta info with ObjectType array of Data of Object
    properties:
      Data:
        description: Data contains array of returned Object elements
        items: {}
        type: array
      Meta:
        allOf:
        - $ref: '#/definitions/v0.Meta'
        description: Meta contains PageRequestParams (current page and size of current
          page) and TotalCount (number of returned Object elements)
      Status:
        allOf:
        - $ref: '#/definitions/v0.Status'
        description: Status represents an error that occurred while handling a request
      Type:
        allOf:
        - $ref: '#/definitions/v0.ObjectType'
        description: Type contains ObjectType of returned Data elements
        example: Transfer
    type: object
  v0.Status:
    properties:
      code:
        description: The HTTP response status code, e.g. 200 | 201 | 500
        example: 200
        type: integer
      error:
        description: The response error message if applicable, defaults to ""
        example: ""
        type: string
      message:
        description: The HTTP response status code message, e.g. OK | Created | Internal
          Server Error
        example: OK
        type: string
    type: object
  v0.Tier:
    properties:
      CompanyID:
        description: Required if no UserID.  The company that owns the object.
        type: integer
      Criticality:
        description: |-
          The relative rank of criticality between tiers.  The higher the number,
          the greater the criticality.  For example, a development tier could have
          a criticality value of 10 while production could be 100.  Access control
          can then use this criticality value to determine user access.
        type: integer
      Name:
        type: string
      UserID:
        description: Required if no CompanyID.  The user that owns the object.
        type: integer
    required:
    - Criticality
    - Name
    type: object
  v0.User:
    properties:
      CompanyID:
        description: Company that the user represents.
        type: integer
      CountryOfResidence:
        description: Country where user resides.
        type: string
      DateOfBirth:
        description: 'User''s date of birth.  Format: `2006-01-02T00:00:00Z`'
        type: string
      Email:
        description: User's email address.
        type: string
      FirstName:
        description: User's first name.
        type: string
      LastName:
        description: User's last name.
        type: string
      Nationality:
        description: Country of which user is a citizen.
        type: string
      Password:
        description: User's account password.
        type: string
    required:
    - CountryOfResidence
    - DateOfBirth
    - Email
    - FirstName
    - LastName
    - Nationality
    - Password
    type: object
  v0.WorkloadDefinition:
    properties:
      CompanyID:
        description: Required if no UserID.  The company that owns the object.
        type: integer
<<<<<<< HEAD
      JSONDocument:
        description: The yaml manifests that define the workload configuration.
        type: string
=======
>>>>>>> b3f0dc22
      Name:
        description: An arbitrary name for the definition.
        type: string
      ProfileID:
        description: |-
          The profile to associate with the definition.  Profile is a named
          standard configuration for a definition object.
        type: integer
      Reconciled:
        description: Indicates if object is considered to be reconciled by workload
          controller.
        type: boolean
      TierID:
        description: |-
          The tier to associate with the definition.  Tier is a level of
          criticality for access control.
        type: integer
      UserID:
        description: Required if no CompanyID.  The user that owns the object.
        type: integer
      WorkloadInstances:
        description: The associated workload instances that are deployed from this
          definition.
        items:
          $ref: '#/definitions/v0.WorkloadInstance'
        type: array
      WorkloadResourceDefinitions:
        description: The associated workload resource definitions that are derived.
        items:
          $ref: '#/definitions/v0.WorkloadResourceDefinition'
        type: array
    required:
    - JSONDocument
    - Name
    type: object
  v0.WorkloadInstance:
    properties:
      ClusterInstnaceID:
        description: ClusterID is the cluster to which the workload is deployed.
        type: integer
      CompanyID:
        description: Required if no UserID.  The company that owns the object.
        type: integer
      Name:
        description: An arbitrary name the instance
        type: string
      Status:
        description: |-
          The status of the instance.
          TODO: use a custom type
        type: string
      UserID:
        description: Required if no CompanyID.  The user that owns the object.
        type: integer
      WorkloadDefinitionID:
        description: |-
          WorkloadDefinitionID is the definition used to configure the workload
          instance.
        type: integer
    required:
    - ClusterInstnaceID
    - Name
    - WorkloadDefinitionID
    type: object
  v0.WorkloadResourceDefinition:
    properties:
      JSONDefinition:
        description: The individual manifest in JSON format.
        items:
          type: integer
        type: array
      WorkloadDefinitionID:
        description: The workload definition this resource belongs to.
        type: integer
    required:
    - JSONDefinition
    - WorkloadDefinitionID
    type: object
  v0.WorkloadResourceInstance:
    properties:
      Status:
        description: |-
          The Kubernetes status of the deployed resource.
          One of:
          * Pending
          * Running
          * Succeeded
          * Failed
          * Unknown
        type: string
      WorkloadInstanceID:
        description: The workload definition this resource belongs to.
        type: integer
    required:
    - WorkloadInstanceID
    type: object
  version.RESTAPIVersion:
    properties:
      Version:
        type: string
    required:
    - Version
    type: object
host: rest-api.threeport.io
info:
  contact:
    email: support@threeport.io
    name: Threeport Admin
    url: https://threeport.io/support
  description: Threeport RESTful API.
  termsOfService: https://threeport.io/api-tos/
  title: Threeport RESTful API
  version: v0.0.6
paths:
  /aws-accounts/versions:
    get:
      description: Get the supported API versions for aws accounts.
      operationId: awsAccount-get-versions
      produces:
      - application/json
      responses:
        "200":
          description: OK
          schema:
            $ref: '#/definitions/api.RESTAPIVersions'
      summary: GetAwsAccountVersions gets the supported versions for the aws account
        API.
  /aws-eks-cluster-definitions/versions:
    get:
      description: Get the supported API versions for aws eks cluster definitions.
      operationId: awsEksClusterDefinition-get-versions
      produces:
      - application/json
      responses:
        "200":
          description: OK
          schema:
            $ref: '#/definitions/api.RESTAPIVersions'
      summary: GetAwsEksClusterDefinitionVersions gets the supported versions for
        the aws eks cluster definition API.
  /aws-eks-cluster-instances/versions:
    get:
      description: Get the supported API versions for aws eks cluster instances.
      operationId: awsEksClusterInstance-get-versions
      produces:
      - application/json
      responses:
        "200":
          description: OK
          schema:
            $ref: '#/definitions/api.RESTAPIVersions'
      summary: GetAwsEksClusterInstanceVersions gets the supported versions for the
        aws eks cluster instance API.
  /aws-relational-database-definitions/versions:
    get:
      description: Get the supported API versions for aws relational database definitions.
      operationId: awsRelationalDatabaseDefinition-get-versions
      produces:
      - application/json
      responses:
        "200":
          description: OK
          schema:
            $ref: '#/definitions/api.RESTAPIVersions'
      summary: GetAwsRelationalDatabaseDefinitionVersions gets the supported versions
        for the aws relational database definition API.
  /aws-relational-database-instances/versions:
    get:
      description: Get the supported API versions for aws relational database instances.
      operationId: awsRelationalDatabaseInstance-get-versions
      produces:
      - application/json
      responses:
        "200":
          description: OK
          schema:
            $ref: '#/definitions/api.RESTAPIVersions'
      summary: GetAwsRelationalDatabaseInstanceVersions gets the supported versions
        for the aws relational database instance API.
  /cluster-definitions/versions:
    get:
      description: Get the supported API versions for cluster definitions.
      operationId: clusterDefinition-get-versions
      produces:
      - application/json
      responses:
        "200":
          description: OK
          schema:
            $ref: '#/definitions/api.RESTAPIVersions'
      summary: GetClusterDefinitionVersions gets the supported versions for the cluster
        definition API.
  /cluster-instances/versions:
    get:
      description: Get the supported API versions for cluster instances.
      operationId: clusterInstance-get-versions
      produces:
      - application/json
      responses:
        "200":
          description: OK
          schema:
            $ref: '#/definitions/api.RESTAPIVersions'
      summary: GetClusterInstanceVersions gets the supported versions for the cluster
        instance API.
  /companies/versions:
    get:
      description: Get the supported API versions for companies.
      operationId: company-get-versions
      produces:
      - application/json
      responses:
        "200":
          description: OK
          schema:
            $ref: '#/definitions/api.RESTAPIVersions'
      summary: GetCompanyVersions gets the supported versions for the company API.
  /domain-name-definitions/versions:
    get:
      description: Get the supported API versions for domain name definitions.
      operationId: domainNameDefinition-get-versions
      produces:
      - application/json
      responses:
        "200":
          description: OK
          schema:
            $ref: '#/definitions/api.RESTAPIVersions'
      summary: GetDomainNameDefinitionVersions gets the supported versions for the
        domain name definition API.
  /domain-name-instances/versions:
    get:
      description: Get the supported API versions for domain name instances.
      operationId: domainNameInstance-get-versions
      produces:
      - application/json
      responses:
        "200":
          description: OK
          schema:
            $ref: '#/definitions/api.RESTAPIVersions'
      summary: GetDomainNameInstanceVersions gets the supported versions for the domain
        name instance API.
  /ethereum-node-definitions/versions:
    get:
      description: Get the supported API versions for ethereum node definitions.
      operationId: ethereumNodeDefinition-get-versions
      produces:
      - application/json
      responses:
        "200":
          description: OK
          schema:
            $ref: '#/definitions/api.RESTAPIVersions'
      summary: GetEthereumNodeDefinitionVersions gets the supported versions for the
        ethereum node definition API.
  /ethereum-node-instances/versions:
    get:
      description: Get the supported API versions for ethereum node instances.
      operationId: ethereumNodeInstance-get-versions
      produces:
      - application/json
      responses:
        "200":
          description: OK
          schema:
            $ref: '#/definitions/api.RESTAPIVersions'
      summary: GetEthereumNodeInstanceVersions gets the supported versions for the
        ethereum node instance API.
  /forward-proxy-definitions/versions:
    get:
      description: Get the supported API versions for forward proxy definitions.
      operationId: forwardProxyDefinition-get-versions
      produces:
      - application/json
      responses:
        "200":
          description: OK
          schema:
            $ref: '#/definitions/api.RESTAPIVersions'
      summary: GetForwardProxyDefinitionVersions gets the supported versions for the
        forward proxy definition API.
  /forward-proxy-instances/versions:
    get:
      description: Get the supported API versions for forward proxy instances.
      operationId: forwardProxyInstance-get-versions
      produces:
      - application/json
      responses:
        "200":
          description: OK
          schema:
            $ref: '#/definitions/api.RESTAPIVersions'
      summary: GetForwardProxyInstanceVersions gets the supported versions for the
        forward proxy instance API.
  /log-backends/versions:
    get:
      description: Get the supported API versions for log backends.
      operationId: logBackend-get-versions
      produces:
      - application/json
      responses:
        "200":
          description: OK
          schema:
            $ref: '#/definitions/api.RESTAPIVersions'
      summary: GetLogBackendVersions gets the supported versions for the log backend
        API.
  /log-storage-definitions/versions:
    get:
      description: Get the supported API versions for log storage definitions.
      operationId: logStorageDefinition-get-versions
      produces:
      - application/json
      responses:
        "200":
          description: OK
          schema:
            $ref: '#/definitions/api.RESTAPIVersions'
      summary: GetLogStorageDefinitionVersions gets the supported versions for the
        log storage definition API.
  /log-storage-instances/versions:
    get:
      description: Get the supported API versions for log storage instances.
      operationId: logStorageInstance-get-versions
      produces:
      - application/json
      responses:
        "200":
          description: OK
          schema:
            $ref: '#/definitions/api.RESTAPIVersions'
      summary: GetLogStorageInstanceVersions gets the supported versions for the log
        storage instance API.
  /network-ingress-definitions/versions:
    get:
      description: Get the supported API versions for network ingress definitions.
      operationId: networkIngressDefinition-get-versions
      produces:
      - application/json
      responses:
        "200":
          description: OK
          schema:
            $ref: '#/definitions/api.RESTAPIVersions'
      summary: GetNetworkIngressDefinitionVersions gets the supported versions for
        the network ingress definition API.
  /network-ingress-instances/versions:
    get:
      description: Get the supported API versions for network ingress instances.
      operationId: networkIngressInstance-get-versions
      produces:
      - application/json
      responses:
        "200":
          description: OK
          schema:
            $ref: '#/definitions/api.RESTAPIVersions'
      summary: GetNetworkIngressInstanceVersions gets the supported versions for the
        network ingress instance API.
  /profiles/versions:
    get:
      description: Get the supported API versions for profiles.
      operationId: profile-get-versions
      produces:
      - application/json
      responses:
        "200":
          description: OK
          schema:
            $ref: '#/definitions/api.RESTAPIVersions'
      summary: GetProfileVersions gets the supported versions for the profile API.
  /tiers/versions:
    get:
      description: Get the supported API versions for tiers.
      operationId: tier-get-versions
      produces:
      - application/json
      responses:
        "200":
          description: OK
          schema:
            $ref: '#/definitions/api.RESTAPIVersions'
      summary: GetTierVersions gets the supported versions for the tier API.
  /users/versions:
    get:
      description: Get the supported API versions for users.
      operationId: user-get-versions
      produces:
      - application/json
      responses:
        "200":
          description: OK
          schema:
            $ref: '#/definitions/api.RESTAPIVersions'
      summary: GetUserVersions gets the supported versions for the user API.
  /v0/aws-accounts:
    get:
      consumes:
      - application/json
      description: Get all aws accounts from the Threeport database.
      operationId: get-awsAccounts
      parameters:
      - description: aws account search by name
        in: query
        name: name
        type: string
      produces:
      - application/json
      responses:
        "200":
          description: OK
          schema:
            $ref: '#/definitions/v0.Response'
        "400":
          description: Bad Request
          schema:
            $ref: '#/definitions/v0.Response'
        "500":
          description: Internal Server Error
          schema:
            $ref: '#/definitions/v0.Response'
      summary: gets all aws accounts.
    post:
      consumes:
      - application/json
      description: Add a new aws account to the Threeport database.
      operationId: add-awsAccount
      parameters:
      - description: AwsAccount object
        in: body
        name: awsAccount
        required: true
        schema:
          $ref: '#/definitions/v0.AwsAccount'
      produces:
      - application/json
      responses:
        "201":
          description: Created
          schema:
            $ref: '#/definitions/v0.Response'
        "400":
          description: Bad Request
          schema:
            $ref: '#/definitions/v0.Response'
        "500":
          description: Internal Server Error
          schema:
            $ref: '#/definitions/v0.Response'
      summary: adds a new aws account.
  /v0/aws-accounts/{id}:
    delete:
      consumes:
      - application/json
      description: Delete a aws account by from the database.
      operationId: delete-awsAccount
      parameters:
      - description: ID
        in: path
        name: id
        required: true
        type: integer
      produces:
      - application/json
      responses:
        "200":
          description: OK
          schema:
            $ref: '#/definitions/v0.Response'
        "404":
          description: Not Found
          schema:
            $ref: '#/definitions/v0.Response'
        "500":
          description: Internal Server Error
          schema:
            $ref: '#/definitions/v0.Response'
      summary: deletes a aws account.
    get:
      consumes:
      - application/json
      description: Get a particular aws account from the database.
      operationId: get-awsAccount
      parameters:
      - description: ID
        in: path
        name: id
        required: true
        type: integer
      produces:
      - application/json
      responses:
        "200":
          description: OK
          schema:
            $ref: '#/definitions/v0.Response'
        "404":
          description: Not Found
          schema:
            $ref: '#/definitions/v0.Response'
        "500":
          description: Internal Server Error
          schema:
            $ref: '#/definitions/v0.Response'
      summary: gets a aws account.
    patch:
      consumes:
      - application/json
      description: |-
        Update a aws account in the database.  Provide one or more fields to update.
        Note: This API endpint is for updating aws account objects only.
        Request bodies that include related objects will be accepted, however
        the related objects will not be changed.  Call the patch or put method for
        each particular existing object to change them.
      operationId: update-awsAccount
      parameters:
      - description: ID
        in: path
        name: id
        required: true
        type: integer
      - description: AwsAccount object
        in: body
        name: awsAccount
        required: true
        schema:
          $ref: '#/definitions/v0.AwsAccount'
      produces:
      - application/json
      responses:
        "200":
          description: OK
          schema:
            $ref: '#/definitions/v0.Response'
        "400":
          description: Bad Request
          schema:
            $ref: '#/definitions/v0.Response'
        "404":
          description: Not Found
          schema:
            $ref: '#/definitions/v0.Response'
        "500":
          description: Internal Server Error
          schema:
            $ref: '#/definitions/v0.Response'
      summary: updates specific fields for an existing aws account.
    put:
      consumes:
      - application/json
      description: |-
        Replace a aws account in the database.  All required fields must be provided.
        If any optional fields are not provided, they will be null post-update.
        Note: This API endpint is for updating aws account objects only.
        Request bodies that include related objects will be accepted, however
        the related objects will not be changed.  Call the patch or put method for
        each particular existing object to change them.
      operationId: replace-awsAccount
      parameters:
      - description: ID
        in: path
        name: id
        required: true
        type: integer
      - description: AwsAccount object
        in: body
        name: awsAccount
        required: true
        schema:
          $ref: '#/definitions/v0.AwsAccount'
      produces:
      - application/json
      responses:
        "200":
          description: OK
          schema:
            $ref: '#/definitions/v0.Response'
        "400":
          description: Bad Request
          schema:
            $ref: '#/definitions/v0.Response'
        "404":
          description: Not Found
          schema:
            $ref: '#/definitions/v0.Response'
        "500":
          description: Internal Server Error
          schema:
            $ref: '#/definitions/v0.Response'
      summary: updates an existing aws account by replacing the entire object.
  /v0/aws-eks-cluster-definitions:
    get:
      consumes:
      - application/json
      description: Get all aws eks cluster definitions from the Threeport database.
      operationId: get-awsEksClusterDefinitions
      parameters:
      - description: aws eks cluster definition search by name
        in: query
        name: name
        type: string
      produces:
      - application/json
      responses:
        "200":
          description: OK
          schema:
            $ref: '#/definitions/v0.Response'
        "400":
          description: Bad Request
          schema:
            $ref: '#/definitions/v0.Response'
        "500":
          description: Internal Server Error
          schema:
            $ref: '#/definitions/v0.Response'
      summary: gets all aws eks cluster definitions.
    post:
      consumes:
      - application/json
      description: Add a new aws eks cluster definition to the Threeport database.
      operationId: add-awsEksClusterDefinition
      parameters:
      - description: AwsEksClusterDefinition object
        in: body
        name: awsEksClusterDefinition
        required: true
        schema:
          $ref: '#/definitions/v0.AwsEksClusterDefinition'
      produces:
      - application/json
      responses:
        "201":
          description: Created
          schema:
            $ref: '#/definitions/v0.Response'
        "400":
          description: Bad Request
          schema:
            $ref: '#/definitions/v0.Response'
        "500":
          description: Internal Server Error
          schema:
            $ref: '#/definitions/v0.Response'
      summary: adds a new aws eks cluster definition.
  /v0/aws-eks-cluster-definitions/{id}:
    delete:
      consumes:
      - application/json
      description: Delete a aws eks cluster definition by from the database.
      operationId: delete-awsEksClusterDefinition
      parameters:
      - description: ID
        in: path
        name: id
        required: true
        type: integer
      produces:
      - application/json
      responses:
        "200":
          description: OK
          schema:
            $ref: '#/definitions/v0.Response'
        "404":
          description: Not Found
          schema:
            $ref: '#/definitions/v0.Response'
        "500":
          description: Internal Server Error
          schema:
            $ref: '#/definitions/v0.Response'
      summary: deletes a aws eks cluster definition.
    get:
      consumes:
      - application/json
      description: Get a particular aws eks cluster definition from the database.
      operationId: get-awsEksClusterDefinition
      parameters:
      - description: ID
        in: path
        name: id
        required: true
        type: integer
      produces:
      - application/json
      responses:
        "200":
          description: OK
          schema:
            $ref: '#/definitions/v0.Response'
        "404":
          description: Not Found
          schema:
            $ref: '#/definitions/v0.Response'
        "500":
          description: Internal Server Error
          schema:
            $ref: '#/definitions/v0.Response'
      summary: gets a aws eks cluster definition.
    patch:
      consumes:
      - application/json
      description: |-
        Update a aws eks cluster definition in the database.  Provide one or more fields to update.
        Note: This API endpint is for updating aws eks cluster definition objects only.
        Request bodies that include related objects will be accepted, however
        the related objects will not be changed.  Call the patch or put method for
        each particular existing object to change them.
      operationId: update-awsEksClusterDefinition
      parameters:
      - description: ID
        in: path
        name: id
        required: true
        type: integer
      - description: AwsEksClusterDefinition object
        in: body
        name: awsEksClusterDefinition
        required: true
        schema:
          $ref: '#/definitions/v0.AwsEksClusterDefinition'
      produces:
      - application/json
      responses:
        "200":
          description: OK
          schema:
            $ref: '#/definitions/v0.Response'
        "400":
          description: Bad Request
          schema:
            $ref: '#/definitions/v0.Response'
        "404":
          description: Not Found
          schema:
            $ref: '#/definitions/v0.Response'
        "500":
          description: Internal Server Error
          schema:
            $ref: '#/definitions/v0.Response'
      summary: updates specific fields for an existing aws eks cluster definition.
    put:
      consumes:
      - application/json
      description: |-
        Replace a aws eks cluster definition in the database.  All required fields must be provided.
        If any optional fields are not provided, they will be null post-update.
        Note: This API endpint is for updating aws eks cluster definition objects only.
        Request bodies that include related objects will be accepted, however
        the related objects will not be changed.  Call the patch or put method for
        each particular existing object to change them.
      operationId: replace-awsEksClusterDefinition
      parameters:
      - description: ID
        in: path
        name: id
        required: true
        type: integer
      - description: AwsEksClusterDefinition object
        in: body
        name: awsEksClusterDefinition
        required: true
        schema:
          $ref: '#/definitions/v0.AwsEksClusterDefinition'
      produces:
      - application/json
      responses:
        "200":
          description: OK
          schema:
            $ref: '#/definitions/v0.Response'
        "400":
          description: Bad Request
          schema:
            $ref: '#/definitions/v0.Response'
        "404":
          description: Not Found
          schema:
            $ref: '#/definitions/v0.Response'
        "500":
          description: Internal Server Error
          schema:
            $ref: '#/definitions/v0.Response'
      summary: updates an existing aws eks cluster definition by replacing the entire
        object.
  /v0/aws-eks-cluster-instances:
    get:
      consumes:
      - application/json
      description: Get all aws eks cluster instances from the Threeport database.
      operationId: get-awsEksClusterInstances
      parameters:
      - description: aws eks cluster instance search by name
        in: query
        name: name
        type: string
      produces:
      - application/json
      responses:
        "200":
          description: OK
          schema:
            $ref: '#/definitions/v0.Response'
        "400":
          description: Bad Request
          schema:
            $ref: '#/definitions/v0.Response'
        "500":
          description: Internal Server Error
          schema:
            $ref: '#/definitions/v0.Response'
      summary: gets all aws eks cluster instances.
    post:
      consumes:
      - application/json
      description: Add a new aws eks cluster instance to the Threeport database.
      operationId: add-awsEksClusterInstance
      parameters:
      - description: AwsEksClusterInstance object
        in: body
        name: awsEksClusterInstance
        required: true
        schema:
          $ref: '#/definitions/v0.AwsEksClusterInstance'
      produces:
      - application/json
      responses:
        "201":
          description: Created
          schema:
            $ref: '#/definitions/v0.Response'
        "400":
          description: Bad Request
          schema:
            $ref: '#/definitions/v0.Response'
        "500":
          description: Internal Server Error
          schema:
            $ref: '#/definitions/v0.Response'
      summary: adds a new aws eks cluster instance.
  /v0/aws-eks-cluster-instances/{id}:
    delete:
      consumes:
      - application/json
      description: Delete a aws eks cluster instance by from the database.
      operationId: delete-awsEksClusterInstance
      parameters:
      - description: ID
        in: path
        name: id
        required: true
        type: integer
      produces:
      - application/json
      responses:
        "200":
          description: OK
          schema:
            $ref: '#/definitions/v0.Response'
        "404":
          description: Not Found
          schema:
            $ref: '#/definitions/v0.Response'
        "500":
          description: Internal Server Error
          schema:
            $ref: '#/definitions/v0.Response'
      summary: deletes a aws eks cluster instance.
    get:
      consumes:
      - application/json
      description: Get a particular aws eks cluster instance from the database.
      operationId: get-awsEksClusterInstance
      parameters:
      - description: ID
        in: path
        name: id
        required: true
        type: integer
      produces:
      - application/json
      responses:
        "200":
          description: OK
          schema:
            $ref: '#/definitions/v0.Response'
        "404":
          description: Not Found
          schema:
            $ref: '#/definitions/v0.Response'
        "500":
          description: Internal Server Error
          schema:
            $ref: '#/definitions/v0.Response'
      summary: gets a aws eks cluster instance.
    patch:
      consumes:
      - application/json
      description: |-
        Update a aws eks cluster instance in the database.  Provide one or more fields to update.
        Note: This API endpint is for updating aws eks cluster instance objects only.
        Request bodies that include related objects will be accepted, however
        the related objects will not be changed.  Call the patch or put method for
        each particular existing object to change them.
      operationId: update-awsEksClusterInstance
      parameters:
      - description: ID
        in: path
        name: id
        required: true
        type: integer
      - description: AwsEksClusterInstance object
        in: body
        name: awsEksClusterInstance
        required: true
        schema:
          $ref: '#/definitions/v0.AwsEksClusterInstance'
      produces:
      - application/json
      responses:
        "200":
          description: OK
          schema:
            $ref: '#/definitions/v0.Response'
        "400":
          description: Bad Request
          schema:
            $ref: '#/definitions/v0.Response'
        "404":
          description: Not Found
          schema:
            $ref: '#/definitions/v0.Response'
        "500":
          description: Internal Server Error
          schema:
            $ref: '#/definitions/v0.Response'
      summary: updates specific fields for an existing aws eks cluster instance.
    put:
      consumes:
      - application/json
      description: |-
        Replace a aws eks cluster instance in the database.  All required fields must be provided.
        If any optional fields are not provided, they will be null post-update.
        Note: This API endpint is for updating aws eks cluster instance objects only.
        Request bodies that include related objects will be accepted, however
        the related objects will not be changed.  Call the patch or put method for
        each particular existing object to change them.
      operationId: replace-awsEksClusterInstance
      parameters:
      - description: ID
        in: path
        name: id
        required: true
        type: integer
      - description: AwsEksClusterInstance object
        in: body
        name: awsEksClusterInstance
        required: true
        schema:
          $ref: '#/definitions/v0.AwsEksClusterInstance'
      produces:
      - application/json
      responses:
        "200":
          description: OK
          schema:
            $ref: '#/definitions/v0.Response'
        "400":
          description: Bad Request
          schema:
            $ref: '#/definitions/v0.Response'
        "404":
          description: Not Found
          schema:
            $ref: '#/definitions/v0.Response'
        "500":
          description: Internal Server Error
          schema:
            $ref: '#/definitions/v0.Response'
      summary: updates an existing aws eks cluster instance by replacing the entire
        object.
  /v0/aws-relational-database-definitions:
    get:
      consumes:
      - application/json
      description: Get all aws relational database definitions from the Threeport
        database.
      operationId: get-awsRelationalDatabaseDefinitions
      parameters:
      - description: aws relational database definition search by name
        in: query
        name: name
        type: string
      produces:
      - application/json
      responses:
        "200":
          description: OK
          schema:
            $ref: '#/definitions/v0.Response'
        "400":
          description: Bad Request
          schema:
            $ref: '#/definitions/v0.Response'
        "500":
          description: Internal Server Error
          schema:
            $ref: '#/definitions/v0.Response'
      summary: gets all aws relational database definitions.
    post:
      consumes:
      - application/json
      description: Add a new aws relational database definition to the Threeport database.
      operationId: add-awsRelationalDatabaseDefinition
      parameters:
      - description: AwsRelationalDatabaseDefinition object
        in: body
        name: awsRelationalDatabaseDefinition
        required: true
        schema:
          $ref: '#/definitions/v0.AwsRelationalDatabaseDefinition'
      produces:
      - application/json
      responses:
        "201":
          description: Created
          schema:
            $ref: '#/definitions/v0.Response'
        "400":
          description: Bad Request
          schema:
            $ref: '#/definitions/v0.Response'
        "500":
          description: Internal Server Error
          schema:
            $ref: '#/definitions/v0.Response'
      summary: adds a new aws relational database definition.
  /v0/aws-relational-database-definitions/{id}:
    delete:
      consumes:
      - application/json
      description: Delete a aws relational database definition by from the database.
      operationId: delete-awsRelationalDatabaseDefinition
      parameters:
      - description: ID
        in: path
        name: id
        required: true
        type: integer
      produces:
      - application/json
      responses:
        "200":
          description: OK
          schema:
            $ref: '#/definitions/v0.Response'
        "404":
          description: Not Found
          schema:
            $ref: '#/definitions/v0.Response'
        "500":
          description: Internal Server Error
          schema:
            $ref: '#/definitions/v0.Response'
      summary: deletes a aws relational database definition.
    get:
      consumes:
      - application/json
      description: Get a particular aws relational database definition from the database.
      operationId: get-awsRelationalDatabaseDefinition
      parameters:
      - description: ID
        in: path
        name: id
        required: true
        type: integer
      produces:
      - application/json
      responses:
        "200":
          description: OK
          schema:
            $ref: '#/definitions/v0.Response'
        "404":
          description: Not Found
          schema:
            $ref: '#/definitions/v0.Response'
        "500":
          description: Internal Server Error
          schema:
            $ref: '#/definitions/v0.Response'
      summary: gets a aws relational database definition.
    patch:
      consumes:
      - application/json
      description: |-
        Update a aws relational database definition in the database.  Provide one or more fields to update.
        Note: This API endpint is for updating aws relational database definition objects only.
        Request bodies that include related objects will be accepted, however
        the related objects will not be changed.  Call the patch or put method for
        each particular existing object to change them.
      operationId: update-awsRelationalDatabaseDefinition
      parameters:
      - description: ID
        in: path
        name: id
        required: true
        type: integer
      - description: AwsRelationalDatabaseDefinition object
        in: body
        name: awsRelationalDatabaseDefinition
        required: true
        schema:
          $ref: '#/definitions/v0.AwsRelationalDatabaseDefinition'
      produces:
      - application/json
      responses:
        "200":
          description: OK
          schema:
            $ref: '#/definitions/v0.Response'
        "400":
          description: Bad Request
          schema:
            $ref: '#/definitions/v0.Response'
        "404":
          description: Not Found
          schema:
            $ref: '#/definitions/v0.Response'
        "500":
          description: Internal Server Error
          schema:
            $ref: '#/definitions/v0.Response'
      summary: updates specific fields for an existing aws relational database definition.
    put:
      consumes:
      - application/json
      description: |-
        Replace a aws relational database definition in the database.  All required fields must be provided.
        If any optional fields are not provided, they will be null post-update.
        Note: This API endpint is for updating aws relational database definition objects only.
        Request bodies that include related objects will be accepted, however
        the related objects will not be changed.  Call the patch or put method for
        each particular existing object to change them.
      operationId: replace-awsRelationalDatabaseDefinition
      parameters:
      - description: ID
        in: path
        name: id
        required: true
        type: integer
      - description: AwsRelationalDatabaseDefinition object
        in: body
        name: awsRelationalDatabaseDefinition
        required: true
        schema:
          $ref: '#/definitions/v0.AwsRelationalDatabaseDefinition'
      produces:
      - application/json
      responses:
        "200":
          description: OK
          schema:
            $ref: '#/definitions/v0.Response'
        "400":
          description: Bad Request
          schema:
            $ref: '#/definitions/v0.Response'
        "404":
          description: Not Found
          schema:
            $ref: '#/definitions/v0.Response'
        "500":
          description: Internal Server Error
          schema:
            $ref: '#/definitions/v0.Response'
      summary: updates an existing aws relational database definition by replacing
        the entire object.
  /v0/aws-relational-database-instances:
    get:
      consumes:
      - application/json
      description: Get all aws relational database instances from the Threeport database.
      operationId: get-awsRelationalDatabaseInstances
      parameters:
      - description: aws relational database instance search by name
        in: query
        name: name
        type: string
      produces:
      - application/json
      responses:
        "200":
          description: OK
          schema:
            $ref: '#/definitions/v0.Response'
        "400":
          description: Bad Request
          schema:
            $ref: '#/definitions/v0.Response'
        "500":
          description: Internal Server Error
          schema:
            $ref: '#/definitions/v0.Response'
      summary: gets all aws relational database instances.
    post:
      consumes:
      - application/json
      description: Add a new aws relational database instance to the Threeport database.
      operationId: add-awsRelationalDatabaseInstance
      parameters:
      - description: AwsRelationalDatabaseInstance object
        in: body
        name: awsRelationalDatabaseInstance
        required: true
        schema:
          $ref: '#/definitions/v0.AwsRelationalDatabaseInstance'
      produces:
      - application/json
      responses:
        "201":
          description: Created
          schema:
            $ref: '#/definitions/v0.Response'
        "400":
          description: Bad Request
          schema:
            $ref: '#/definitions/v0.Response'
        "500":
          description: Internal Server Error
          schema:
            $ref: '#/definitions/v0.Response'
      summary: adds a new aws relational database instance.
  /v0/aws-relational-database-instances/{id}:
    delete:
      consumes:
      - application/json
      description: Delete a aws relational database instance by from the database.
      operationId: delete-awsRelationalDatabaseInstance
      parameters:
      - description: ID
        in: path
        name: id
        required: true
        type: integer
      produces:
      - application/json
      responses:
        "200":
          description: OK
          schema:
            $ref: '#/definitions/v0.Response'
        "404":
          description: Not Found
          schema:
            $ref: '#/definitions/v0.Response'
        "500":
          description: Internal Server Error
          schema:
            $ref: '#/definitions/v0.Response'
      summary: deletes a aws relational database instance.
    get:
      consumes:
      - application/json
      description: Get a particular aws relational database instance from the database.
      operationId: get-awsRelationalDatabaseInstance
      parameters:
      - description: ID
        in: path
        name: id
        required: true
        type: integer
      produces:
      - application/json
      responses:
        "200":
          description: OK
          schema:
            $ref: '#/definitions/v0.Response'
        "404":
          description: Not Found
          schema:
            $ref: '#/definitions/v0.Response'
        "500":
          description: Internal Server Error
          schema:
            $ref: '#/definitions/v0.Response'
      summary: gets a aws relational database instance.
    patch:
      consumes:
      - application/json
      description: |-
        Update a aws relational database instance in the database.  Provide one or more fields to update.
        Note: This API endpint is for updating aws relational database instance objects only.
        Request bodies that include related objects will be accepted, however
        the related objects will not be changed.  Call the patch or put method for
        each particular existing object to change them.
      operationId: update-awsRelationalDatabaseInstance
      parameters:
      - description: ID
        in: path
        name: id
        required: true
        type: integer
      - description: AwsRelationalDatabaseInstance object
        in: body
        name: awsRelationalDatabaseInstance
        required: true
        schema:
          $ref: '#/definitions/v0.AwsRelationalDatabaseInstance'
      produces:
      - application/json
      responses:
        "200":
          description: OK
          schema:
            $ref: '#/definitions/v0.Response'
        "400":
          description: Bad Request
          schema:
            $ref: '#/definitions/v0.Response'
        "404":
          description: Not Found
          schema:
            $ref: '#/definitions/v0.Response'
        "500":
          description: Internal Server Error
          schema:
            $ref: '#/definitions/v0.Response'
      summary: updates specific fields for an existing aws relational database instance.
    put:
      consumes:
      - application/json
      description: |-
        Replace a aws relational database instance in the database.  All required fields must be provided.
        If any optional fields are not provided, they will be null post-update.
        Note: This API endpint is for updating aws relational database instance objects only.
        Request bodies that include related objects will be accepted, however
        the related objects will not be changed.  Call the patch or put method for
        each particular existing object to change them.
      operationId: replace-awsRelationalDatabaseInstance
      parameters:
      - description: ID
        in: path
        name: id
        required: true
        type: integer
      - description: AwsRelationalDatabaseInstance object
        in: body
        name: awsRelationalDatabaseInstance
        required: true
        schema:
          $ref: '#/definitions/v0.AwsRelationalDatabaseInstance'
      produces:
      - application/json
      responses:
        "200":
          description: OK
          schema:
            $ref: '#/definitions/v0.Response'
        "400":
          description: Bad Request
          schema:
            $ref: '#/definitions/v0.Response'
        "404":
          description: Not Found
          schema:
            $ref: '#/definitions/v0.Response'
        "500":
          description: Internal Server Error
          schema:
            $ref: '#/definitions/v0.Response'
      summary: updates an existing aws relational database instance by replacing the
        entire object.
  /v0/cluster-definitions:
    get:
      consumes:
      - application/json
      description: Get all cluster definitions from the Threeport database.
      operationId: get-clusterDefinitions
      parameters:
      - description: cluster definition search by name
        in: query
        name: name
        type: string
      produces:
      - application/json
      responses:
        "200":
          description: OK
          schema:
            $ref: '#/definitions/v0.Response'
        "400":
          description: Bad Request
          schema:
            $ref: '#/definitions/v0.Response'
        "500":
          description: Internal Server Error
          schema:
            $ref: '#/definitions/v0.Response'
      summary: gets all cluster definitions.
    post:
      consumes:
      - application/json
      description: Add a new cluster definition to the Threeport database.
      operationId: add-clusterDefinition
      parameters:
      - description: ClusterDefinition object
        in: body
        name: clusterDefinition
        required: true
        schema:
          $ref: '#/definitions/v0.ClusterDefinition'
      produces:
      - application/json
      responses:
        "201":
          description: Created
          schema:
            $ref: '#/definitions/v0.Response'
        "400":
          description: Bad Request
          schema:
            $ref: '#/definitions/v0.Response'
        "500":
          description: Internal Server Error
          schema:
            $ref: '#/definitions/v0.Response'
      summary: adds a new cluster definition.
  /v0/cluster-definitions/{id}:
    delete:
      consumes:
      - application/json
      description: Delete a cluster definition by from the database.
      operationId: delete-clusterDefinition
      parameters:
      - description: ID
        in: path
        name: id
        required: true
        type: integer
      produces:
      - application/json
      responses:
        "200":
          description: OK
          schema:
            $ref: '#/definitions/v0.Response'
        "404":
          description: Not Found
          schema:
            $ref: '#/definitions/v0.Response'
        "500":
          description: Internal Server Error
          schema:
            $ref: '#/definitions/v0.Response'
      summary: deletes a cluster definition.
    get:
      consumes:
      - application/json
      description: Get a particular cluster definition from the database.
      operationId: get-clusterDefinition
      parameters:
      - description: ID
        in: path
        name: id
        required: true
        type: integer
      produces:
      - application/json
      responses:
        "200":
          description: OK
          schema:
            $ref: '#/definitions/v0.Response'
        "404":
          description: Not Found
          schema:
            $ref: '#/definitions/v0.Response'
        "500":
          description: Internal Server Error
          schema:
            $ref: '#/definitions/v0.Response'
      summary: gets a cluster definition.
    patch:
      consumes:
      - application/json
      description: |-
        Update a cluster definition in the database.  Provide one or more fields to update.
        Note: This API endpint is for updating cluster definition objects only.
        Request bodies that include related objects will be accepted, however
        the related objects will not be changed.  Call the patch or put method for
        each particular existing object to change them.
      operationId: update-clusterDefinition
      parameters:
      - description: ID
        in: path
        name: id
        required: true
        type: integer
      - description: ClusterDefinition object
        in: body
        name: clusterDefinition
        required: true
        schema:
          $ref: '#/definitions/v0.ClusterDefinition'
      produces:
      - application/json
      responses:
        "200":
          description: OK
          schema:
            $ref: '#/definitions/v0.Response'
        "400":
          description: Bad Request
          schema:
            $ref: '#/definitions/v0.Response'
        "404":
          description: Not Found
          schema:
            $ref: '#/definitions/v0.Response'
        "500":
          description: Internal Server Error
          schema:
            $ref: '#/definitions/v0.Response'
      summary: updates specific fields for an existing cluster definition.
    put:
      consumes:
      - application/json
      description: |-
        Replace a cluster definition in the database.  All required fields must be provided.
        If any optional fields are not provided, they will be null post-update.
        Note: This API endpint is for updating cluster definition objects only.
        Request bodies that include related objects will be accepted, however
        the related objects will not be changed.  Call the patch or put method for
        each particular existing object to change them.
      operationId: replace-clusterDefinition
      parameters:
      - description: ID
        in: path
        name: id
        required: true
        type: integer
      - description: ClusterDefinition object
        in: body
        name: clusterDefinition
        required: true
        schema:
          $ref: '#/definitions/v0.ClusterDefinition'
      produces:
      - application/json
      responses:
        "200":
          description: OK
          schema:
            $ref: '#/definitions/v0.Response'
        "400":
          description: Bad Request
          schema:
            $ref: '#/definitions/v0.Response'
        "404":
          description: Not Found
          schema:
            $ref: '#/definitions/v0.Response'
        "500":
          description: Internal Server Error
          schema:
            $ref: '#/definitions/v0.Response'
      summary: updates an existing cluster definition by replacing the entire object.
  /v0/cluster-instances:
    get:
      consumes:
      - application/json
      description: Get all cluster instances from the Threeport database.
      operationId: get-clusterInstances
      parameters:
      - description: cluster instance search by name
        in: query
        name: name
        type: string
      produces:
      - application/json
      responses:
        "200":
          description: OK
          schema:
            $ref: '#/definitions/v0.Response'
        "400":
          description: Bad Request
          schema:
            $ref: '#/definitions/v0.Response'
        "500":
          description: Internal Server Error
          schema:
            $ref: '#/definitions/v0.Response'
      summary: gets all cluster instances.
    post:
      consumes:
      - application/json
      description: Add a new cluster instance to the Threeport database.
      operationId: add-clusterInstance
      parameters:
      - description: ClusterInstance object
        in: body
        name: clusterInstance
        required: true
        schema:
          $ref: '#/definitions/v0.ClusterInstance'
      produces:
      - application/json
      responses:
        "201":
          description: Created
          schema:
            $ref: '#/definitions/v0.Response'
        "400":
          description: Bad Request
          schema:
            $ref: '#/definitions/v0.Response'
        "500":
          description: Internal Server Error
          schema:
            $ref: '#/definitions/v0.Response'
      summary: adds a new cluster instance.
  /v0/cluster-instances/{id}:
    delete:
      consumes:
      - application/json
      description: Delete a cluster instance by from the database.
      operationId: delete-clusterInstance
      parameters:
      - description: ID
        in: path
        name: id
        required: true
        type: integer
      produces:
      - application/json
      responses:
        "200":
          description: OK
          schema:
            $ref: '#/definitions/v0.Response'
        "404":
          description: Not Found
          schema:
            $ref: '#/definitions/v0.Response'
        "500":
          description: Internal Server Error
          schema:
            $ref: '#/definitions/v0.Response'
      summary: deletes a cluster instance.
    get:
      consumes:
      - application/json
      description: Get a particular cluster instance from the database.
      operationId: get-clusterInstance
      parameters:
      - description: ID
        in: path
        name: id
        required: true
        type: integer
      produces:
      - application/json
      responses:
        "200":
          description: OK
          schema:
            $ref: '#/definitions/v0.Response'
        "404":
          description: Not Found
          schema:
            $ref: '#/definitions/v0.Response'
        "500":
          description: Internal Server Error
          schema:
            $ref: '#/definitions/v0.Response'
      summary: gets a cluster instance.
    patch:
      consumes:
      - application/json
      description: |-
        Update a cluster instance in the database.  Provide one or more fields to update.
        Note: This API endpint is for updating cluster instance objects only.
        Request bodies that include related objects will be accepted, however
        the related objects will not be changed.  Call the patch or put method for
        each particular existing object to change them.
      operationId: update-clusterInstance
      parameters:
      - description: ID
        in: path
        name: id
        required: true
        type: integer
      - description: ClusterInstance object
        in: body
        name: clusterInstance
        required: true
        schema:
          $ref: '#/definitions/v0.ClusterInstance'
      produces:
      - application/json
      responses:
        "200":
          description: OK
          schema:
            $ref: '#/definitions/v0.Response'
        "400":
          description: Bad Request
          schema:
            $ref: '#/definitions/v0.Response'
        "404":
          description: Not Found
          schema:
            $ref: '#/definitions/v0.Response'
        "500":
          description: Internal Server Error
          schema:
            $ref: '#/definitions/v0.Response'
      summary: updates specific fields for an existing cluster instance.
    put:
      consumes:
      - application/json
      description: |-
        Replace a cluster instance in the database.  All required fields must be provided.
        If any optional fields are not provided, they will be null post-update.
        Note: This API endpint is for updating cluster instance objects only.
        Request bodies that include related objects will be accepted, however
        the related objects will not be changed.  Call the patch or put method for
        each particular existing object to change them.
      operationId: replace-clusterInstance
      parameters:
      - description: ID
        in: path
        name: id
        required: true
        type: integer
      - description: ClusterInstance object
        in: body
        name: clusterInstance
        required: true
        schema:
          $ref: '#/definitions/v0.ClusterInstance'
      produces:
      - application/json
      responses:
        "200":
          description: OK
          schema:
            $ref: '#/definitions/v0.Response'
        "400":
          description: Bad Request
          schema:
            $ref: '#/definitions/v0.Response'
        "404":
          description: Not Found
          schema:
            $ref: '#/definitions/v0.Response'
        "500":
          description: Internal Server Error
          schema:
            $ref: '#/definitions/v0.Response'
      summary: updates an existing cluster instance by replacing the entire object.
  /v0/companies:
    get:
      consumes:
      - application/json
      description: Get all companies from the Threeport database.
      operationId: get-companies
      parameters:
      - description: company search by name
        in: query
        name: name
        type: string
      produces:
      - application/json
      responses:
        "200":
          description: OK
          schema:
            $ref: '#/definitions/v0.Response'
        "400":
          description: Bad Request
          schema:
            $ref: '#/definitions/v0.Response'
        "500":
          description: Internal Server Error
          schema:
            $ref: '#/definitions/v0.Response'
      summary: gets all companies.
    post:
      consumes:
      - application/json
      description: Add a new company to the Threeport database.
      operationId: add-company
      parameters:
      - description: Company object
        in: body
        name: company
        required: true
        schema:
          $ref: '#/definitions/v0.Company'
      produces:
      - application/json
      responses:
        "201":
          description: Created
          schema:
            $ref: '#/definitions/v0.Response'
        "400":
          description: Bad Request
          schema:
            $ref: '#/definitions/v0.Response'
        "500":
          description: Internal Server Error
          schema:
            $ref: '#/definitions/v0.Response'
      summary: adds a new company.
  /v0/companies/{id}:
    delete:
      consumes:
      - application/json
      description: Delete a company by from the database.
      operationId: delete-company
      parameters:
      - description: ID
        in: path
        name: id
        required: true
        type: integer
      produces:
      - application/json
      responses:
        "200":
          description: OK
          schema:
            $ref: '#/definitions/v0.Response'
        "404":
          description: Not Found
          schema:
            $ref: '#/definitions/v0.Response'
        "500":
          description: Internal Server Error
          schema:
            $ref: '#/definitions/v0.Response'
      summary: deletes a company.
    get:
      consumes:
      - application/json
      description: Get a particular company from the database.
      operationId: get-company
      parameters:
      - description: ID
        in: path
        name: id
        required: true
        type: integer
      produces:
      - application/json
      responses:
        "200":
          description: OK
          schema:
            $ref: '#/definitions/v0.Response'
        "404":
          description: Not Found
          schema:
            $ref: '#/definitions/v0.Response'
        "500":
          description: Internal Server Error
          schema:
            $ref: '#/definitions/v0.Response'
      summary: gets a company.
    patch:
      consumes:
      - application/json
      description: |-
        Update a company in the database.  Provide one or more fields to update.
        Note: This API endpint is for updating company objects only.
        Request bodies that include related objects will be accepted, however
        the related objects will not be changed.  Call the patch or put method for
        each particular existing object to change them.
      operationId: update-company
      parameters:
      - description: ID
        in: path
        name: id
        required: true
        type: integer
      - description: Company object
        in: body
        name: company
        required: true
        schema:
          $ref: '#/definitions/v0.Company'
      produces:
      - application/json
      responses:
        "200":
          description: OK
          schema:
            $ref: '#/definitions/v0.Response'
        "400":
          description: Bad Request
          schema:
            $ref: '#/definitions/v0.Response'
        "404":
          description: Not Found
          schema:
            $ref: '#/definitions/v0.Response'
        "500":
          description: Internal Server Error
          schema:
            $ref: '#/definitions/v0.Response'
      summary: updates specific fields for an existing company.
    put:
      consumes:
      - application/json
      description: |-
        Replace a company in the database.  All required fields must be provided.
        If any optional fields are not provided, they will be null post-update.
        Note: This API endpint is for updating company objects only.
        Request bodies that include related objects will be accepted, however
        the related objects will not be changed.  Call the patch or put method for
        each particular existing object to change them.
      operationId: replace-company
      parameters:
      - description: ID
        in: path
        name: id
        required: true
        type: integer
      - description: Company object
        in: body
        name: company
        required: true
        schema:
          $ref: '#/definitions/v0.Company'
      produces:
      - application/json
      responses:
        "200":
          description: OK
          schema:
            $ref: '#/definitions/v0.Response'
        "400":
          description: Bad Request
          schema:
            $ref: '#/definitions/v0.Response'
        "404":
          description: Not Found
          schema:
            $ref: '#/definitions/v0.Response'
        "500":
          description: Internal Server Error
          schema:
            $ref: '#/definitions/v0.Response'
      summary: updates an existing company by replacing the entire object.
  /v0/domain-name-definitions:
    get:
      consumes:
      - application/json
      description: Get all domain name definitions from the Threeport database.
      operationId: get-domainNameDefinitions
      parameters:
      - description: domain name definition search by name
        in: query
        name: name
        type: string
      produces:
      - application/json
      responses:
        "200":
          description: OK
          schema:
            $ref: '#/definitions/v0.Response'
        "400":
          description: Bad Request
          schema:
            $ref: '#/definitions/v0.Response'
        "500":
          description: Internal Server Error
          schema:
            $ref: '#/definitions/v0.Response'
      summary: gets all domain name definitions.
    post:
      consumes:
      - application/json
      description: Add a new domain name definition to the Threeport database.
      operationId: add-domainNameDefinition
      parameters:
      - description: DomainNameDefinition object
        in: body
        name: domainNameDefinition
        required: true
        schema:
          $ref: '#/definitions/v0.DomainNameDefinition'
      produces:
      - application/json
      responses:
        "201":
          description: Created
          schema:
            $ref: '#/definitions/v0.Response'
        "400":
          description: Bad Request
          schema:
            $ref: '#/definitions/v0.Response'
        "500":
          description: Internal Server Error
          schema:
            $ref: '#/definitions/v0.Response'
      summary: adds a new domain name definition.
  /v0/domain-name-definitions/{id}:
    delete:
      consumes:
      - application/json
      description: Delete a domain name definition by from the database.
      operationId: delete-domainNameDefinition
      parameters:
      - description: ID
        in: path
        name: id
        required: true
        type: integer
      produces:
      - application/json
      responses:
        "200":
          description: OK
          schema:
            $ref: '#/definitions/v0.Response'
        "404":
          description: Not Found
          schema:
            $ref: '#/definitions/v0.Response'
        "500":
          description: Internal Server Error
          schema:
            $ref: '#/definitions/v0.Response'
      summary: deletes a domain name definition.
    get:
      consumes:
      - application/json
      description: Get a particular domain name definition from the database.
      operationId: get-domainNameDefinition
      parameters:
      - description: ID
        in: path
        name: id
        required: true
        type: integer
      produces:
      - application/json
      responses:
        "200":
          description: OK
          schema:
            $ref: '#/definitions/v0.Response'
        "404":
          description: Not Found
          schema:
            $ref: '#/definitions/v0.Response'
        "500":
          description: Internal Server Error
          schema:
            $ref: '#/definitions/v0.Response'
      summary: gets a domain name definition.
    patch:
      consumes:
      - application/json
      description: |-
        Update a domain name definition in the database.  Provide one or more fields to update.
        Note: This API endpint is for updating domain name definition objects only.
        Request bodies that include related objects will be accepted, however
        the related objects will not be changed.  Call the patch or put method for
        each particular existing object to change them.
      operationId: update-domainNameDefinition
      parameters:
      - description: ID
        in: path
        name: id
        required: true
        type: integer
      - description: DomainNameDefinition object
        in: body
        name: domainNameDefinition
        required: true
        schema:
          $ref: '#/definitions/v0.DomainNameDefinition'
      produces:
      - application/json
      responses:
        "200":
          description: OK
          schema:
            $ref: '#/definitions/v0.Response'
        "400":
          description: Bad Request
          schema:
            $ref: '#/definitions/v0.Response'
        "404":
          description: Not Found
          schema:
            $ref: '#/definitions/v0.Response'
        "500":
          description: Internal Server Error
          schema:
            $ref: '#/definitions/v0.Response'
      summary: updates specific fields for an existing domain name definition.
    put:
      consumes:
      - application/json
      description: |-
        Replace a domain name definition in the database.  All required fields must be provided.
        If any optional fields are not provided, they will be null post-update.
        Note: This API endpint is for updating domain name definition objects only.
        Request bodies that include related objects will be accepted, however
        the related objects will not be changed.  Call the patch or put method for
        each particular existing object to change them.
      operationId: replace-domainNameDefinition
      parameters:
      - description: ID
        in: path
        name: id
        required: true
        type: integer
      - description: DomainNameDefinition object
        in: body
        name: domainNameDefinition
        required: true
        schema:
          $ref: '#/definitions/v0.DomainNameDefinition'
      produces:
      - application/json
      responses:
        "200":
          description: OK
          schema:
            $ref: '#/definitions/v0.Response'
        "400":
          description: Bad Request
          schema:
            $ref: '#/definitions/v0.Response'
        "404":
          description: Not Found
          schema:
            $ref: '#/definitions/v0.Response'
        "500":
          description: Internal Server Error
          schema:
            $ref: '#/definitions/v0.Response'
      summary: updates an existing domain name definition by replacing the entire
        object.
  /v0/domain-name-instances:
    get:
      consumes:
      - application/json
      description: Get all domain name instances from the Threeport database.
      operationId: get-domainNameInstances
      parameters:
      - description: domain name instance search by name
        in: query
        name: name
        type: string
      produces:
      - application/json
      responses:
        "200":
          description: OK
          schema:
            $ref: '#/definitions/v0.Response'
        "400":
          description: Bad Request
          schema:
            $ref: '#/definitions/v0.Response'
        "500":
          description: Internal Server Error
          schema:
            $ref: '#/definitions/v0.Response'
      summary: gets all domain name instances.
    post:
      consumes:
      - application/json
      description: Add a new domain name instance to the Threeport database.
      operationId: add-domainNameInstance
      parameters:
      - description: DomainNameInstance object
        in: body
        name: domainNameInstance
        required: true
        schema:
          $ref: '#/definitions/v0.DomainNameInstance'
      produces:
      - application/json
      responses:
        "201":
          description: Created
          schema:
            $ref: '#/definitions/v0.Response'
        "400":
          description: Bad Request
          schema:
            $ref: '#/definitions/v0.Response'
        "500":
          description: Internal Server Error
          schema:
            $ref: '#/definitions/v0.Response'
      summary: adds a new domain name instance.
  /v0/domain-name-instances/{id}:
    delete:
      consumes:
      - application/json
      description: Delete a domain name instance by from the database.
      operationId: delete-domainNameInstance
      parameters:
      - description: ID
        in: path
        name: id
        required: true
        type: integer
      produces:
      - application/json
      responses:
        "200":
          description: OK
          schema:
            $ref: '#/definitions/v0.Response'
        "404":
          description: Not Found
          schema:
            $ref: '#/definitions/v0.Response'
        "500":
          description: Internal Server Error
          schema:
            $ref: '#/definitions/v0.Response'
      summary: deletes a domain name instance.
    get:
      consumes:
      - application/json
      description: Get a particular domain name instance from the database.
      operationId: get-domainNameInstance
      parameters:
      - description: ID
        in: path
        name: id
        required: true
        type: integer
      produces:
      - application/json
      responses:
        "200":
          description: OK
          schema:
            $ref: '#/definitions/v0.Response'
        "404":
          description: Not Found
          schema:
            $ref: '#/definitions/v0.Response'
        "500":
          description: Internal Server Error
          schema:
            $ref: '#/definitions/v0.Response'
      summary: gets a domain name instance.
    patch:
      consumes:
      - application/json
      description: |-
        Update a domain name instance in the database.  Provide one or more fields to update.
        Note: This API endpint is for updating domain name instance objects only.
        Request bodies that include related objects will be accepted, however
        the related objects will not be changed.  Call the patch or put method for
        each particular existing object to change them.
      operationId: update-domainNameInstance
      parameters:
      - description: ID
        in: path
        name: id
        required: true
        type: integer
      - description: DomainNameInstance object
        in: body
        name: domainNameInstance
        required: true
        schema:
          $ref: '#/definitions/v0.DomainNameInstance'
      produces:
      - application/json
      responses:
        "200":
          description: OK
          schema:
            $ref: '#/definitions/v0.Response'
        "400":
          description: Bad Request
          schema:
            $ref: '#/definitions/v0.Response'
        "404":
          description: Not Found
          schema:
            $ref: '#/definitions/v0.Response'
        "500":
          description: Internal Server Error
          schema:
            $ref: '#/definitions/v0.Response'
      summary: updates specific fields for an existing domain name instance.
    put:
      consumes:
      - application/json
      description: |-
        Replace a domain name instance in the database.  All required fields must be provided.
        If any optional fields are not provided, they will be null post-update.
        Note: This API endpint is for updating domain name instance objects only.
        Request bodies that include related objects will be accepted, however
        the related objects will not be changed.  Call the patch or put method for
        each particular existing object to change them.
      operationId: replace-domainNameInstance
      parameters:
      - description: ID
        in: path
        name: id
        required: true
        type: integer
      - description: DomainNameInstance object
        in: body
        name: domainNameInstance
        required: true
        schema:
          $ref: '#/definitions/v0.DomainNameInstance'
      produces:
      - application/json
      responses:
        "200":
          description: OK
          schema:
            $ref: '#/definitions/v0.Response'
        "400":
          description: Bad Request
          schema:
            $ref: '#/definitions/v0.Response'
        "404":
          description: Not Found
          schema:
            $ref: '#/definitions/v0.Response'
        "500":
          description: Internal Server Error
          schema:
            $ref: '#/definitions/v0.Response'
      summary: updates an existing domain name instance by replacing the entire object.
  /v0/ethereum-node-definitions:
    get:
      consumes:
      - application/json
      description: Get all ethereum node definitions from the Threeport database.
      operationId: get-ethereumNodeDefinitions
      parameters:
      - description: ethereum node definition search by name
        in: query
        name: name
        type: string
      produces:
      - application/json
      responses:
        "200":
          description: OK
          schema:
            $ref: '#/definitions/v0.Response'
        "400":
          description: Bad Request
          schema:
            $ref: '#/definitions/v0.Response'
        "500":
          description: Internal Server Error
          schema:
            $ref: '#/definitions/v0.Response'
      summary: gets all ethereum node definitions.
    post:
      consumes:
      - application/json
      description: Add a new ethereum node definition to the Threeport database.
      operationId: add-ethereumNodeDefinition
      parameters:
      - description: EthereumNodeDefinition object
        in: body
        name: ethereumNodeDefinition
        required: true
        schema:
          $ref: '#/definitions/v0.EthereumNodeDefinition'
      produces:
      - application/json
      responses:
        "201":
          description: Created
          schema:
            $ref: '#/definitions/v0.Response'
        "400":
          description: Bad Request
          schema:
            $ref: '#/definitions/v0.Response'
        "500":
          description: Internal Server Error
          schema:
            $ref: '#/definitions/v0.Response'
      summary: adds a new ethereum node definition.
  /v0/ethereum-node-definitions/{id}:
    delete:
      consumes:
      - application/json
      description: Delete a ethereum node definition by from the database.
      operationId: delete-ethereumNodeDefinition
      parameters:
      - description: ID
        in: path
        name: id
        required: true
        type: integer
      produces:
      - application/json
      responses:
        "200":
          description: OK
          schema:
            $ref: '#/definitions/v0.Response'
        "404":
          description: Not Found
          schema:
            $ref: '#/definitions/v0.Response'
        "500":
          description: Internal Server Error
          schema:
            $ref: '#/definitions/v0.Response'
      summary: deletes a ethereum node definition.
    get:
      consumes:
      - application/json
      description: Get a particular ethereum node definition from the database.
      operationId: get-ethereumNodeDefinition
      parameters:
      - description: ID
        in: path
        name: id
        required: true
        type: integer
      produces:
      - application/json
      responses:
        "200":
          description: OK
          schema:
            $ref: '#/definitions/v0.Response'
        "404":
          description: Not Found
          schema:
            $ref: '#/definitions/v0.Response'
        "500":
          description: Internal Server Error
          schema:
            $ref: '#/definitions/v0.Response'
      summary: gets a ethereum node definition.
    patch:
      consumes:
      - application/json
      description: |-
        Update a ethereum node definition in the database.  Provide one or more fields to update.
        Note: This API endpint is for updating ethereum node definition objects only.
        Request bodies that include related objects will be accepted, however
        the related objects will not be changed.  Call the patch or put method for
        each particular existing object to change them.
      operationId: update-ethereumNodeDefinition
      parameters:
      - description: ID
        in: path
        name: id
        required: true
        type: integer
      - description: EthereumNodeDefinition object
        in: body
        name: ethereumNodeDefinition
        required: true
        schema:
          $ref: '#/definitions/v0.EthereumNodeDefinition'
      produces:
      - application/json
      responses:
        "200":
          description: OK
          schema:
            $ref: '#/definitions/v0.Response'
        "400":
          description: Bad Request
          schema:
            $ref: '#/definitions/v0.Response'
        "404":
          description: Not Found
          schema:
            $ref: '#/definitions/v0.Response'
        "500":
          description: Internal Server Error
          schema:
            $ref: '#/definitions/v0.Response'
      summary: updates specific fields for an existing ethereum node definition.
    put:
      consumes:
      - application/json
      description: |-
        Replace a ethereum node definition in the database.  All required fields must be provided.
        If any optional fields are not provided, they will be null post-update.
        Note: This API endpint is for updating ethereum node definition objects only.
        Request bodies that include related objects will be accepted, however
        the related objects will not be changed.  Call the patch or put method for
        each particular existing object to change them.
      operationId: replace-ethereumNodeDefinition
      parameters:
      - description: ID
        in: path
        name: id
        required: true
        type: integer
      - description: EthereumNodeDefinition object
        in: body
        name: ethereumNodeDefinition
        required: true
        schema:
          $ref: '#/definitions/v0.EthereumNodeDefinition'
      produces:
      - application/json
      responses:
        "200":
          description: OK
          schema:
            $ref: '#/definitions/v0.Response'
        "400":
          description: Bad Request
          schema:
            $ref: '#/definitions/v0.Response'
        "404":
          description: Not Found
          schema:
            $ref: '#/definitions/v0.Response'
        "500":
          description: Internal Server Error
          schema:
            $ref: '#/definitions/v0.Response'
      summary: updates an existing ethereum node definition by replacing the entire
        object.
  /v0/ethereum-node-instances:
    get:
      consumes:
      - application/json
      description: Get all ethereum node instances from the Threeport database.
      operationId: get-ethereumNodeInstances
      parameters:
      - description: ethereum node instance search by name
        in: query
        name: name
        type: string
      produces:
      - application/json
      responses:
        "200":
          description: OK
          schema:
            $ref: '#/definitions/v0.Response'
        "400":
          description: Bad Request
          schema:
            $ref: '#/definitions/v0.Response'
        "500":
          description: Internal Server Error
          schema:
            $ref: '#/definitions/v0.Response'
      summary: gets all ethereum node instances.
    post:
      consumes:
      - application/json
      description: Add a new ethereum node instance to the Threeport database.
      operationId: add-ethereumNodeInstance
      parameters:
      - description: EthereumNodeInstance object
        in: body
        name: ethereumNodeInstance
        required: true
        schema:
          $ref: '#/definitions/v0.EthereumNodeInstance'
      produces:
      - application/json
      responses:
        "201":
          description: Created
          schema:
            $ref: '#/definitions/v0.Response'
        "400":
          description: Bad Request
          schema:
            $ref: '#/definitions/v0.Response'
        "500":
          description: Internal Server Error
          schema:
            $ref: '#/definitions/v0.Response'
      summary: adds a new ethereum node instance.
  /v0/ethereum-node-instances/{id}:
    delete:
      consumes:
      - application/json
      description: Delete a ethereum node instance by from the database.
      operationId: delete-ethereumNodeInstance
      parameters:
      - description: ID
        in: path
        name: id
        required: true
        type: integer
      produces:
      - application/json
      responses:
        "200":
          description: OK
          schema:
            $ref: '#/definitions/v0.Response'
        "404":
          description: Not Found
          schema:
            $ref: '#/definitions/v0.Response'
        "500":
          description: Internal Server Error
          schema:
            $ref: '#/definitions/v0.Response'
      summary: deletes a ethereum node instance.
    get:
      consumes:
      - application/json
      description: Get a particular ethereum node instance from the database.
      operationId: get-ethereumNodeInstance
      parameters:
      - description: ID
        in: path
        name: id
        required: true
        type: integer
      produces:
      - application/json
      responses:
        "200":
          description: OK
          schema:
            $ref: '#/definitions/v0.Response'
        "404":
          description: Not Found
          schema:
            $ref: '#/definitions/v0.Response'
        "500":
          description: Internal Server Error
          schema:
            $ref: '#/definitions/v0.Response'
      summary: gets a ethereum node instance.
    patch:
      consumes:
      - application/json
      description: |-
        Update a ethereum node instance in the database.  Provide one or more fields to update.
        Note: This API endpint is for updating ethereum node instance objects only.
        Request bodies that include related objects will be accepted, however
        the related objects will not be changed.  Call the patch or put method for
        each particular existing object to change them.
      operationId: update-ethereumNodeInstance
      parameters:
      - description: ID
        in: path
        name: id
        required: true
        type: integer
      - description: EthereumNodeInstance object
        in: body
        name: ethereumNodeInstance
        required: true
        schema:
          $ref: '#/definitions/v0.EthereumNodeInstance'
      produces:
      - application/json
      responses:
        "200":
          description: OK
          schema:
            $ref: '#/definitions/v0.Response'
        "400":
          description: Bad Request
          schema:
            $ref: '#/definitions/v0.Response'
        "404":
          description: Not Found
          schema:
            $ref: '#/definitions/v0.Response'
        "500":
          description: Internal Server Error
          schema:
            $ref: '#/definitions/v0.Response'
      summary: updates specific fields for an existing ethereum node instance.
    put:
      consumes:
      - application/json
      description: |-
        Replace a ethereum node instance in the database.  All required fields must be provided.
        If any optional fields are not provided, they will be null post-update.
        Note: This API endpint is for updating ethereum node instance objects only.
        Request bodies that include related objects will be accepted, however
        the related objects will not be changed.  Call the patch or put method for
        each particular existing object to change them.
      operationId: replace-ethereumNodeInstance
      parameters:
      - description: ID
        in: path
        name: id
        required: true
        type: integer
      - description: EthereumNodeInstance object
        in: body
        name: ethereumNodeInstance
        required: true
        schema:
          $ref: '#/definitions/v0.EthereumNodeInstance'
      produces:
      - application/json
      responses:
        "200":
          description: OK
          schema:
            $ref: '#/definitions/v0.Response'
        "400":
          description: Bad Request
          schema:
            $ref: '#/definitions/v0.Response'
        "404":
          description: Not Found
          schema:
            $ref: '#/definitions/v0.Response'
        "500":
          description: Internal Server Error
          schema:
            $ref: '#/definitions/v0.Response'
      summary: updates an existing ethereum node instance by replacing the entire
        object.
  /v0/forward-proxy-definitions:
    get:
      consumes:
      - application/json
      description: Get all forward proxy definitions from the Threeport database.
      operationId: get-forwardProxyDefinitions
      parameters:
      - description: forward proxy definition search by name
        in: query
        name: name
        type: string
      produces:
      - application/json
      responses:
        "200":
          description: OK
          schema:
            $ref: '#/definitions/v0.Response'
        "400":
          description: Bad Request
          schema:
            $ref: '#/definitions/v0.Response'
        "500":
          description: Internal Server Error
          schema:
            $ref: '#/definitions/v0.Response'
      summary: gets all forward proxy definitions.
    post:
      consumes:
      - application/json
      description: Add a new forward proxy definition to the Threeport database.
      operationId: add-forwardProxyDefinition
      parameters:
      - description: ForwardProxyDefinition object
        in: body
        name: forwardProxyDefinition
        required: true
        schema:
          $ref: '#/definitions/v0.ForwardProxyDefinition'
      produces:
      - application/json
      responses:
        "201":
          description: Created
          schema:
            $ref: '#/definitions/v0.Response'
        "400":
          description: Bad Request
          schema:
            $ref: '#/definitions/v0.Response'
        "500":
          description: Internal Server Error
          schema:
            $ref: '#/definitions/v0.Response'
      summary: adds a new forward proxy definition.
  /v0/forward-proxy-definitions/{id}:
    delete:
      consumes:
      - application/json
      description: Delete a forward proxy definition by from the database.
      operationId: delete-forwardProxyDefinition
      parameters:
      - description: ID
        in: path
        name: id
        required: true
        type: integer
      produces:
      - application/json
      responses:
        "200":
          description: OK
          schema:
            $ref: '#/definitions/v0.Response'
        "404":
          description: Not Found
          schema:
            $ref: '#/definitions/v0.Response'
        "500":
          description: Internal Server Error
          schema:
            $ref: '#/definitions/v0.Response'
      summary: deletes a forward proxy definition.
    get:
      consumes:
      - application/json
      description: Get a particular forward proxy definition from the database.
      operationId: get-forwardProxyDefinition
      parameters:
      - description: ID
        in: path
        name: id
        required: true
        type: integer
      produces:
      - application/json
      responses:
        "200":
          description: OK
          schema:
            $ref: '#/definitions/v0.Response'
        "404":
          description: Not Found
          schema:
            $ref: '#/definitions/v0.Response'
        "500":
          description: Internal Server Error
          schema:
            $ref: '#/definitions/v0.Response'
      summary: gets a forward proxy definition.
    patch:
      consumes:
      - application/json
      description: |-
        Update a forward proxy definition in the database.  Provide one or more fields to update.
        Note: This API endpint is for updating forward proxy definition objects only.
        Request bodies that include related objects will be accepted, however
        the related objects will not be changed.  Call the patch or put method for
        each particular existing object to change them.
      operationId: update-forwardProxyDefinition
      parameters:
      - description: ID
        in: path
        name: id
        required: true
        type: integer
      - description: ForwardProxyDefinition object
        in: body
        name: forwardProxyDefinition
        required: true
        schema:
          $ref: '#/definitions/v0.ForwardProxyDefinition'
      produces:
      - application/json
      responses:
        "200":
          description: OK
          schema:
            $ref: '#/definitions/v0.Response'
        "400":
          description: Bad Request
          schema:
            $ref: '#/definitions/v0.Response'
        "404":
          description: Not Found
          schema:
            $ref: '#/definitions/v0.Response'
        "500":
          description: Internal Server Error
          schema:
            $ref: '#/definitions/v0.Response'
      summary: updates specific fields for an existing forward proxy definition.
    put:
      consumes:
      - application/json
      description: |-
        Replace a forward proxy definition in the database.  All required fields must be provided.
        If any optional fields are not provided, they will be null post-update.
        Note: This API endpint is for updating forward proxy definition objects only.
        Request bodies that include related objects will be accepted, however
        the related objects will not be changed.  Call the patch or put method for
        each particular existing object to change them.
      operationId: replace-forwardProxyDefinition
      parameters:
      - description: ID
        in: path
        name: id
        required: true
        type: integer
      - description: ForwardProxyDefinition object
        in: body
        name: forwardProxyDefinition
        required: true
        schema:
          $ref: '#/definitions/v0.ForwardProxyDefinition'
      produces:
      - application/json
      responses:
        "200":
          description: OK
          schema:
            $ref: '#/definitions/v0.Response'
        "400":
          description: Bad Request
          schema:
            $ref: '#/definitions/v0.Response'
        "404":
          description: Not Found
          schema:
            $ref: '#/definitions/v0.Response'
        "500":
          description: Internal Server Error
          schema:
            $ref: '#/definitions/v0.Response'
      summary: updates an existing forward proxy definition by replacing the entire
        object.
  /v0/forward-proxy-instances:
    get:
      consumes:
      - application/json
      description: Get all forward proxy instances from the Threeport database.
      operationId: get-forwardProxyInstances
      parameters:
      - description: forward proxy instance search by name
        in: query
        name: name
        type: string
      produces:
      - application/json
      responses:
        "200":
          description: OK
          schema:
            $ref: '#/definitions/v0.Response'
        "400":
          description: Bad Request
          schema:
            $ref: '#/definitions/v0.Response'
        "500":
          description: Internal Server Error
          schema:
            $ref: '#/definitions/v0.Response'
      summary: gets all forward proxy instances.
    post:
      consumes:
      - application/json
      description: Add a new forward proxy instance to the Threeport database.
      operationId: add-forwardProxyInstance
      parameters:
      - description: ForwardProxyInstance object
        in: body
        name: forwardProxyInstance
        required: true
        schema:
          $ref: '#/definitions/v0.ForwardProxyInstance'
      produces:
      - application/json
      responses:
        "201":
          description: Created
          schema:
            $ref: '#/definitions/v0.Response'
        "400":
          description: Bad Request
          schema:
            $ref: '#/definitions/v0.Response'
        "500":
          description: Internal Server Error
          schema:
            $ref: '#/definitions/v0.Response'
      summary: adds a new forward proxy instance.
  /v0/forward-proxy-instances/{id}:
    delete:
      consumes:
      - application/json
      description: Delete a forward proxy instance by from the database.
      operationId: delete-forwardProxyInstance
      parameters:
      - description: ID
        in: path
        name: id
        required: true
        type: integer
      produces:
      - application/json
      responses:
        "200":
          description: OK
          schema:
            $ref: '#/definitions/v0.Response'
        "404":
          description: Not Found
          schema:
            $ref: '#/definitions/v0.Response'
        "500":
          description: Internal Server Error
          schema:
            $ref: '#/definitions/v0.Response'
      summary: deletes a forward proxy instance.
    get:
      consumes:
      - application/json
      description: Get a particular forward proxy instance from the database.
      operationId: get-forwardProxyInstance
      parameters:
      - description: ID
        in: path
        name: id
        required: true
        type: integer
      produces:
      - application/json
      responses:
        "200":
          description: OK
          schema:
            $ref: '#/definitions/v0.Response'
        "404":
          description: Not Found
          schema:
            $ref: '#/definitions/v0.Response'
        "500":
          description: Internal Server Error
          schema:
            $ref: '#/definitions/v0.Response'
      summary: gets a forward proxy instance.
    patch:
      consumes:
      - application/json
      description: |-
        Update a forward proxy instance in the database.  Provide one or more fields to update.
        Note: This API endpint is for updating forward proxy instance objects only.
        Request bodies that include related objects will be accepted, however
        the related objects will not be changed.  Call the patch or put method for
        each particular existing object to change them.
      operationId: update-forwardProxyInstance
      parameters:
      - description: ID
        in: path
        name: id
        required: true
        type: integer
      - description: ForwardProxyInstance object
        in: body
        name: forwardProxyInstance
        required: true
        schema:
          $ref: '#/definitions/v0.ForwardProxyInstance'
      produces:
      - application/json
      responses:
        "200":
          description: OK
          schema:
            $ref: '#/definitions/v0.Response'
        "400":
          description: Bad Request
          schema:
            $ref: '#/definitions/v0.Response'
        "404":
          description: Not Found
          schema:
            $ref: '#/definitions/v0.Response'
        "500":
          description: Internal Server Error
          schema:
            $ref: '#/definitions/v0.Response'
      summary: updates specific fields for an existing forward proxy instance.
    put:
      consumes:
      - application/json
      description: |-
        Replace a forward proxy instance in the database.  All required fields must be provided.
        If any optional fields are not provided, they will be null post-update.
        Note: This API endpint is for updating forward proxy instance objects only.
        Request bodies that include related objects will be accepted, however
        the related objects will not be changed.  Call the patch or put method for
        each particular existing object to change them.
      operationId: replace-forwardProxyInstance
      parameters:
      - description: ID
        in: path
        name: id
        required: true
        type: integer
      - description: ForwardProxyInstance object
        in: body
        name: forwardProxyInstance
        required: true
        schema:
          $ref: '#/definitions/v0.ForwardProxyInstance'
      produces:
      - application/json
      responses:
        "200":
          description: OK
          schema:
            $ref: '#/definitions/v0.Response'
        "400":
          description: Bad Request
          schema:
            $ref: '#/definitions/v0.Response'
        "404":
          description: Not Found
          schema:
            $ref: '#/definitions/v0.Response'
        "500":
          description: Internal Server Error
          schema:
            $ref: '#/definitions/v0.Response'
      summary: updates an existing forward proxy instance by replacing the entire
        object.
  /v0/log-backends:
    get:
      consumes:
      - application/json
      description: Get all log backends from the Threeport database.
      operationId: get-logBackends
      parameters:
      - description: log backend search by name
        in: query
        name: name
        type: string
      produces:
      - application/json
      responses:
        "200":
          description: OK
          schema:
            $ref: '#/definitions/v0.Response'
        "400":
          description: Bad Request
          schema:
            $ref: '#/definitions/v0.Response'
        "500":
          description: Internal Server Error
          schema:
            $ref: '#/definitions/v0.Response'
      summary: gets all log backends.
    post:
      consumes:
      - application/json
      description: Add a new log backend to the Threeport database.
      operationId: add-logBackend
      parameters:
      - description: LogBackend object
        in: body
        name: logBackend
        required: true
        schema:
          $ref: '#/definitions/v0.LogBackend'
      produces:
      - application/json
      responses:
        "201":
          description: Created
          schema:
            $ref: '#/definitions/v0.Response'
        "400":
          description: Bad Request
          schema:
            $ref: '#/definitions/v0.Response'
        "500":
          description: Internal Server Error
          schema:
            $ref: '#/definitions/v0.Response'
      summary: adds a new log backend.
  /v0/log-backends/{id}:
    delete:
      consumes:
      - application/json
      description: Delete a log backend by from the database.
      operationId: delete-logBackend
      parameters:
      - description: ID
        in: path
        name: id
        required: true
        type: integer
      produces:
      - application/json
      responses:
        "200":
          description: OK
          schema:
            $ref: '#/definitions/v0.Response'
        "404":
          description: Not Found
          schema:
            $ref: '#/definitions/v0.Response'
        "500":
          description: Internal Server Error
          schema:
            $ref: '#/definitions/v0.Response'
      summary: deletes a log backend.
    get:
      consumes:
      - application/json
      description: Get a particular log backend from the database.
      operationId: get-logBackend
      parameters:
      - description: ID
        in: path
        name: id
        required: true
        type: integer
      produces:
      - application/json
      responses:
        "200":
          description: OK
          schema:
            $ref: '#/definitions/v0.Response'
        "404":
          description: Not Found
          schema:
            $ref: '#/definitions/v0.Response'
        "500":
          description: Internal Server Error
          schema:
            $ref: '#/definitions/v0.Response'
      summary: gets a log backend.
    patch:
      consumes:
      - application/json
      description: |-
        Update a log backend in the database.  Provide one or more fields to update.
        Note: This API endpint is for updating log backend objects only.
        Request bodies that include related objects will be accepted, however
        the related objects will not be changed.  Call the patch or put method for
        each particular existing object to change them.
      operationId: update-logBackend
      parameters:
      - description: ID
        in: path
        name: id
        required: true
        type: integer
      - description: LogBackend object
        in: body
        name: logBackend
        required: true
        schema:
          $ref: '#/definitions/v0.LogBackend'
      produces:
      - application/json
      responses:
        "200":
          description: OK
          schema:
            $ref: '#/definitions/v0.Response'
        "400":
          description: Bad Request
          schema:
            $ref: '#/definitions/v0.Response'
        "404":
          description: Not Found
          schema:
            $ref: '#/definitions/v0.Response'
        "500":
          description: Internal Server Error
          schema:
            $ref: '#/definitions/v0.Response'
      summary: updates specific fields for an existing log backend.
    put:
      consumes:
      - application/json
      description: |-
        Replace a log backend in the database.  All required fields must be provided.
        If any optional fields are not provided, they will be null post-update.
        Note: This API endpint is for updating log backend objects only.
        Request bodies that include related objects will be accepted, however
        the related objects will not be changed.  Call the patch or put method for
        each particular existing object to change them.
      operationId: replace-logBackend
      parameters:
      - description: ID
        in: path
        name: id
        required: true
        type: integer
      - description: LogBackend object
        in: body
        name: logBackend
        required: true
        schema:
          $ref: '#/definitions/v0.LogBackend'
      produces:
      - application/json
      responses:
        "200":
          description: OK
          schema:
            $ref: '#/definitions/v0.Response'
        "400":
          description: Bad Request
          schema:
            $ref: '#/definitions/v0.Response'
        "404":
          description: Not Found
          schema:
            $ref: '#/definitions/v0.Response'
        "500":
          description: Internal Server Error
          schema:
            $ref: '#/definitions/v0.Response'
      summary: updates an existing log backend by replacing the entire object.
  /v0/log-storage-definitions:
    get:
      consumes:
      - application/json
      description: Get all log storage definitions from the Threeport database.
      operationId: get-logStorageDefinitions
      parameters:
      - description: log storage definition search by name
        in: query
        name: name
        type: string
      produces:
      - application/json
      responses:
        "200":
          description: OK
          schema:
            $ref: '#/definitions/v0.Response'
        "400":
          description: Bad Request
          schema:
            $ref: '#/definitions/v0.Response'
        "500":
          description: Internal Server Error
          schema:
            $ref: '#/definitions/v0.Response'
      summary: gets all log storage definitions.
    post:
      consumes:
      - application/json
      description: Add a new log storage definition to the Threeport database.
      operationId: add-logStorageDefinition
      parameters:
      - description: LogStorageDefinition object
        in: body
        name: logStorageDefinition
        required: true
        schema:
          $ref: '#/definitions/v0.LogStorageDefinition'
      produces:
      - application/json
      responses:
        "201":
          description: Created
          schema:
            $ref: '#/definitions/v0.Response'
        "400":
          description: Bad Request
          schema:
            $ref: '#/definitions/v0.Response'
        "500":
          description: Internal Server Error
          schema:
            $ref: '#/definitions/v0.Response'
      summary: adds a new log storage definition.
  /v0/log-storage-definitions/{id}:
    delete:
      consumes:
      - application/json
      description: Delete a log storage definition by from the database.
      operationId: delete-logStorageDefinition
      parameters:
      - description: ID
        in: path
        name: id
        required: true
        type: integer
      produces:
      - application/json
      responses:
        "200":
          description: OK
          schema:
            $ref: '#/definitions/v0.Response'
        "404":
          description: Not Found
          schema:
            $ref: '#/definitions/v0.Response'
        "500":
          description: Internal Server Error
          schema:
            $ref: '#/definitions/v0.Response'
      summary: deletes a log storage definition.
    get:
      consumes:
      - application/json
      description: Get a particular log storage definition from the database.
      operationId: get-logStorageDefinition
      parameters:
      - description: ID
        in: path
        name: id
        required: true
        type: integer
      produces:
      - application/json
      responses:
        "200":
          description: OK
          schema:
            $ref: '#/definitions/v0.Response'
        "404":
          description: Not Found
          schema:
            $ref: '#/definitions/v0.Response'
        "500":
          description: Internal Server Error
          schema:
            $ref: '#/definitions/v0.Response'
      summary: gets a log storage definition.
    patch:
      consumes:
      - application/json
      description: |-
        Update a log storage definition in the database.  Provide one or more fields to update.
        Note: This API endpint is for updating log storage definition objects only.
        Request bodies that include related objects will be accepted, however
        the related objects will not be changed.  Call the patch or put method for
        each particular existing object to change them.
      operationId: update-logStorageDefinition
      parameters:
      - description: ID
        in: path
        name: id
        required: true
        type: integer
      - description: LogStorageDefinition object
        in: body
        name: logStorageDefinition
        required: true
        schema:
          $ref: '#/definitions/v0.LogStorageDefinition'
      produces:
      - application/json
      responses:
        "200":
          description: OK
          schema:
            $ref: '#/definitions/v0.Response'
        "400":
          description: Bad Request
          schema:
            $ref: '#/definitions/v0.Response'
        "404":
          description: Not Found
          schema:
            $ref: '#/definitions/v0.Response'
        "500":
          description: Internal Server Error
          schema:
            $ref: '#/definitions/v0.Response'
      summary: updates specific fields for an existing log storage definition.
    put:
      consumes:
      - application/json
      description: |-
        Replace a log storage definition in the database.  All required fields must be provided.
        If any optional fields are not provided, they will be null post-update.
        Note: This API endpint is for updating log storage definition objects only.
        Request bodies that include related objects will be accepted, however
        the related objects will not be changed.  Call the patch or put method for
        each particular existing object to change them.
      operationId: replace-logStorageDefinition
      parameters:
      - description: ID
        in: path
        name: id
        required: true
        type: integer
      - description: LogStorageDefinition object
        in: body
        name: logStorageDefinition
        required: true
        schema:
          $ref: '#/definitions/v0.LogStorageDefinition'
      produces:
      - application/json
      responses:
        "200":
          description: OK
          schema:
            $ref: '#/definitions/v0.Response'
        "400":
          description: Bad Request
          schema:
            $ref: '#/definitions/v0.Response'
        "404":
          description: Not Found
          schema:
            $ref: '#/definitions/v0.Response'
        "500":
          description: Internal Server Error
          schema:
            $ref: '#/definitions/v0.Response'
      summary: updates an existing log storage definition by replacing the entire
        object.
  /v0/log-storage-instances:
    get:
      consumes:
      - application/json
      description: Get all log storage instances from the Threeport database.
      operationId: get-logStorageInstances
      parameters:
      - description: log storage instance search by name
        in: query
        name: name
        type: string
      produces:
      - application/json
      responses:
        "200":
          description: OK
          schema:
            $ref: '#/definitions/v0.Response'
        "400":
          description: Bad Request
          schema:
            $ref: '#/definitions/v0.Response'
        "500":
          description: Internal Server Error
          schema:
            $ref: '#/definitions/v0.Response'
      summary: gets all log storage instances.
    post:
      consumes:
      - application/json
      description: Add a new log storage instance to the Threeport database.
      operationId: add-logStorageInstance
      parameters:
      - description: LogStorageInstance object
        in: body
        name: logStorageInstance
        required: true
        schema:
          $ref: '#/definitions/v0.LogStorageInstance'
      produces:
      - application/json
      responses:
        "201":
          description: Created
          schema:
            $ref: '#/definitions/v0.Response'
        "400":
          description: Bad Request
          schema:
            $ref: '#/definitions/v0.Response'
        "500":
          description: Internal Server Error
          schema:
            $ref: '#/definitions/v0.Response'
      summary: adds a new log storage instance.
  /v0/log-storage-instances/{id}:
    delete:
      consumes:
      - application/json
      description: Delete a log storage instance by from the database.
      operationId: delete-logStorageInstance
      parameters:
      - description: ID
        in: path
        name: id
        required: true
        type: integer
      produces:
      - application/json
      responses:
        "200":
          description: OK
          schema:
            $ref: '#/definitions/v0.Response'
        "404":
          description: Not Found
          schema:
            $ref: '#/definitions/v0.Response'
        "500":
          description: Internal Server Error
          schema:
            $ref: '#/definitions/v0.Response'
      summary: deletes a log storage instance.
    get:
      consumes:
      - application/json
      description: Get a particular log storage instance from the database.
      operationId: get-logStorageInstance
      parameters:
      - description: ID
        in: path
        name: id
        required: true
        type: integer
      produces:
      - application/json
      responses:
        "200":
          description: OK
          schema:
            $ref: '#/definitions/v0.Response'
        "404":
          description: Not Found
          schema:
            $ref: '#/definitions/v0.Response'
        "500":
          description: Internal Server Error
          schema:
            $ref: '#/definitions/v0.Response'
      summary: gets a log storage instance.
    patch:
      consumes:
      - application/json
      description: |-
        Update a log storage instance in the database.  Provide one or more fields to update.
        Note: This API endpint is for updating log storage instance objects only.
        Request bodies that include related objects will be accepted, however
        the related objects will not be changed.  Call the patch or put method for
        each particular existing object to change them.
      operationId: update-logStorageInstance
      parameters:
      - description: ID
        in: path
        name: id
        required: true
        type: integer
      - description: LogStorageInstance object
        in: body
        name: logStorageInstance
        required: true
        schema:
          $ref: '#/definitions/v0.LogStorageInstance'
      produces:
      - application/json
      responses:
        "200":
          description: OK
          schema:
            $ref: '#/definitions/v0.Response'
        "400":
          description: Bad Request
          schema:
            $ref: '#/definitions/v0.Response'
        "404":
          description: Not Found
          schema:
            $ref: '#/definitions/v0.Response'
        "500":
          description: Internal Server Error
          schema:
            $ref: '#/definitions/v0.Response'
      summary: updates specific fields for an existing log storage instance.
    put:
      consumes:
      - application/json
      description: |-
        Replace a log storage instance in the database.  All required fields must be provided.
        If any optional fields are not provided, they will be null post-update.
        Note: This API endpint is for updating log storage instance objects only.
        Request bodies that include related objects will be accepted, however
        the related objects will not be changed.  Call the patch or put method for
        each particular existing object to change them.
      operationId: replace-logStorageInstance
      parameters:
      - description: ID
        in: path
        name: id
        required: true
        type: integer
      - description: LogStorageInstance object
        in: body
        name: logStorageInstance
        required: true
        schema:
          $ref: '#/definitions/v0.LogStorageInstance'
      produces:
      - application/json
      responses:
        "200":
          description: OK
          schema:
            $ref: '#/definitions/v0.Response'
        "400":
          description: Bad Request
          schema:
            $ref: '#/definitions/v0.Response'
        "404":
          description: Not Found
          schema:
            $ref: '#/definitions/v0.Response'
        "500":
          description: Internal Server Error
          schema:
            $ref: '#/definitions/v0.Response'
      summary: updates an existing log storage instance by replacing the entire object.
  /v0/network-ingress-definitions:
    get:
      consumes:
      - application/json
      description: Get all network ingress definitions from the Threeport database.
      operationId: get-networkIngressDefinitions
      parameters:
      - description: network ingress definition search by name
        in: query
        name: name
        type: string
      produces:
      - application/json
      responses:
        "200":
          description: OK
          schema:
            $ref: '#/definitions/v0.Response'
        "400":
          description: Bad Request
          schema:
            $ref: '#/definitions/v0.Response'
        "500":
          description: Internal Server Error
          schema:
            $ref: '#/definitions/v0.Response'
      summary: gets all network ingress definitions.
    post:
      consumes:
      - application/json
      description: Add a new network ingress definition to the Threeport database.
      operationId: add-networkIngressDefinition
      parameters:
      - description: NetworkIngressDefinition object
        in: body
        name: networkIngressDefinition
        required: true
        schema:
          $ref: '#/definitions/v0.NetworkIngressDefinition'
      produces:
      - application/json
      responses:
        "201":
          description: Created
          schema:
            $ref: '#/definitions/v0.Response'
        "400":
          description: Bad Request
          schema:
            $ref: '#/definitions/v0.Response'
        "500":
          description: Internal Server Error
          schema:
            $ref: '#/definitions/v0.Response'
      summary: adds a new network ingress definition.
  /v0/network-ingress-definitions/{id}:
    delete:
      consumes:
      - application/json
      description: Delete a network ingress definition by from the database.
      operationId: delete-networkIngressDefinition
      parameters:
      - description: ID
        in: path
        name: id
        required: true
        type: integer
      produces:
      - application/json
      responses:
        "200":
          description: OK
          schema:
            $ref: '#/definitions/v0.Response'
        "404":
          description: Not Found
          schema:
            $ref: '#/definitions/v0.Response'
        "500":
          description: Internal Server Error
          schema:
            $ref: '#/definitions/v0.Response'
      summary: deletes a network ingress definition.
    get:
      consumes:
      - application/json
      description: Get a particular network ingress definition from the database.
      operationId: get-networkIngressDefinition
      parameters:
      - description: ID
        in: path
        name: id
        required: true
        type: integer
      produces:
      - application/json
      responses:
        "200":
          description: OK
          schema:
            $ref: '#/definitions/v0.Response'
        "404":
          description: Not Found
          schema:
            $ref: '#/definitions/v0.Response'
        "500":
          description: Internal Server Error
          schema:
            $ref: '#/definitions/v0.Response'
      summary: gets a network ingress definition.
    patch:
      consumes:
      - application/json
      description: |-
        Update a network ingress definition in the database.  Provide one or more fields to update.
        Note: This API endpint is for updating network ingress definition objects only.
        Request bodies that include related objects will be accepted, however
        the related objects will not be changed.  Call the patch or put method for
        each particular existing object to change them.
      operationId: update-networkIngressDefinition
      parameters:
      - description: ID
        in: path
        name: id
        required: true
        type: integer
      - description: NetworkIngressDefinition object
        in: body
        name: networkIngressDefinition
        required: true
        schema:
          $ref: '#/definitions/v0.NetworkIngressDefinition'
      produces:
      - application/json
      responses:
        "200":
          description: OK
          schema:
            $ref: '#/definitions/v0.Response'
        "400":
          description: Bad Request
          schema:
            $ref: '#/definitions/v0.Response'
        "404":
          description: Not Found
          schema:
            $ref: '#/definitions/v0.Response'
        "500":
          description: Internal Server Error
          schema:
            $ref: '#/definitions/v0.Response'
      summary: updates specific fields for an existing network ingress definition.
    put:
      consumes:
      - application/json
      description: |-
        Replace a network ingress definition in the database.  All required fields must be provided.
        If any optional fields are not provided, they will be null post-update.
        Note: This API endpint is for updating network ingress definition objects only.
        Request bodies that include related objects will be accepted, however
        the related objects will not be changed.  Call the patch or put method for
        each particular existing object to change them.
      operationId: replace-networkIngressDefinition
      parameters:
      - description: ID
        in: path
        name: id
        required: true
        type: integer
      - description: NetworkIngressDefinition object
        in: body
        name: networkIngressDefinition
        required: true
        schema:
          $ref: '#/definitions/v0.NetworkIngressDefinition'
      produces:
      - application/json
      responses:
        "200":
          description: OK
          schema:
            $ref: '#/definitions/v0.Response'
        "400":
          description: Bad Request
          schema:
            $ref: '#/definitions/v0.Response'
        "404":
          description: Not Found
          schema:
            $ref: '#/definitions/v0.Response'
        "500":
          description: Internal Server Error
          schema:
            $ref: '#/definitions/v0.Response'
      summary: updates an existing network ingress definition by replacing the entire
        object.
  /v0/network-ingress-instances:
    get:
      consumes:
      - application/json
      description: Get all network ingress instances from the Threeport database.
      operationId: get-networkIngressInstances
      parameters:
      - description: network ingress instance search by name
        in: query
        name: name
        type: string
      produces:
      - application/json
      responses:
        "200":
          description: OK
          schema:
            $ref: '#/definitions/v0.Response'
        "400":
          description: Bad Request
          schema:
            $ref: '#/definitions/v0.Response'
        "500":
          description: Internal Server Error
          schema:
            $ref: '#/definitions/v0.Response'
      summary: gets all network ingress instances.
    post:
      consumes:
      - application/json
      description: Add a new network ingress instance to the Threeport database.
      operationId: add-networkIngressInstance
      parameters:
      - description: NetworkIngressInstance object
        in: body
        name: networkIngressInstance
        required: true
        schema:
          $ref: '#/definitions/v0.NetworkIngressInstance'
      produces:
      - application/json
      responses:
        "201":
          description: Created
          schema:
            $ref: '#/definitions/v0.Response'
        "400":
          description: Bad Request
          schema:
            $ref: '#/definitions/v0.Response'
        "500":
          description: Internal Server Error
          schema:
            $ref: '#/definitions/v0.Response'
      summary: adds a new network ingress instance.
  /v0/network-ingress-instances/{id}:
    delete:
      consumes:
      - application/json
      description: Delete a network ingress instance by from the database.
      operationId: delete-networkIngressInstance
      parameters:
      - description: ID
        in: path
        name: id
        required: true
        type: integer
      produces:
      - application/json
      responses:
        "200":
          description: OK
          schema:
            $ref: '#/definitions/v0.Response'
        "404":
          description: Not Found
          schema:
            $ref: '#/definitions/v0.Response'
        "500":
          description: Internal Server Error
          schema:
            $ref: '#/definitions/v0.Response'
      summary: deletes a network ingress instance.
    get:
      consumes:
      - application/json
      description: Get a particular network ingress instance from the database.
      operationId: get-networkIngressInstance
      parameters:
      - description: ID
        in: path
        name: id
        required: true
        type: integer
      produces:
      - application/json
      responses:
        "200":
          description: OK
          schema:
            $ref: '#/definitions/v0.Response'
        "404":
          description: Not Found
          schema:
            $ref: '#/definitions/v0.Response'
        "500":
          description: Internal Server Error
          schema:
            $ref: '#/definitions/v0.Response'
      summary: gets a network ingress instance.
    patch:
      consumes:
      - application/json
      description: |-
        Update a network ingress instance in the database.  Provide one or more fields to update.
        Note: This API endpint is for updating network ingress instance objects only.
        Request bodies that include related objects will be accepted, however
        the related objects will not be changed.  Call the patch or put method for
        each particular existing object to change them.
      operationId: update-networkIngressInstance
      parameters:
      - description: ID
        in: path
        name: id
        required: true
        type: integer
      - description: NetworkIngressInstance object
        in: body
        name: networkIngressInstance
        required: true
        schema:
          $ref: '#/definitions/v0.NetworkIngressInstance'
      produces:
      - application/json
      responses:
        "200":
          description: OK
          schema:
            $ref: '#/definitions/v0.Response'
        "400":
          description: Bad Request
          schema:
            $ref: '#/definitions/v0.Response'
        "404":
          description: Not Found
          schema:
            $ref: '#/definitions/v0.Response'
        "500":
          description: Internal Server Error
          schema:
            $ref: '#/definitions/v0.Response'
      summary: updates specific fields for an existing network ingress instance.
    put:
      consumes:
      - application/json
      description: |-
        Replace a network ingress instance in the database.  All required fields must be provided.
        If any optional fields are not provided, they will be null post-update.
        Note: This API endpint is for updating network ingress instance objects only.
        Request bodies that include related objects will be accepted, however
        the related objects will not be changed.  Call the patch or put method for
        each particular existing object to change them.
      operationId: replace-networkIngressInstance
      parameters:
      - description: ID
        in: path
        name: id
        required: true
        type: integer
      - description: NetworkIngressInstance object
        in: body
        name: networkIngressInstance
        required: true
        schema:
          $ref: '#/definitions/v0.NetworkIngressInstance'
      produces:
      - application/json
      responses:
        "200":
          description: OK
          schema:
            $ref: '#/definitions/v0.Response'
        "400":
          description: Bad Request
          schema:
            $ref: '#/definitions/v0.Response'
        "404":
          description: Not Found
          schema:
            $ref: '#/definitions/v0.Response'
        "500":
          description: Internal Server Error
          schema:
            $ref: '#/definitions/v0.Response'
      summary: updates an existing network ingress instance by replacing the entire
        object.
  /v0/profiles:
    get:
      consumes:
      - application/json
      description: Get all profiles from the Threeport database.
      operationId: get-profiles
      parameters:
      - description: profile search by name
        in: query
        name: name
        type: string
      produces:
      - application/json
      responses:
        "200":
          description: OK
          schema:
            $ref: '#/definitions/v0.Response'
        "400":
          description: Bad Request
          schema:
            $ref: '#/definitions/v0.Response'
        "500":
          description: Internal Server Error
          schema:
            $ref: '#/definitions/v0.Response'
      summary: gets all profiles.
    post:
      consumes:
      - application/json
      description: Add a new profile to the Threeport database.
      operationId: add-profile
      parameters:
      - description: Profile object
        in: body
        name: profile
        required: true
        schema:
          $ref: '#/definitions/v0.Profile'
      produces:
      - application/json
      responses:
        "201":
          description: Created
          schema:
            $ref: '#/definitions/v0.Response'
        "400":
          description: Bad Request
          schema:
            $ref: '#/definitions/v0.Response'
        "500":
          description: Internal Server Error
          schema:
            $ref: '#/definitions/v0.Response'
      summary: adds a new profile.
  /v0/profiles/{id}:
    delete:
      consumes:
      - application/json
      description: Delete a profile by from the database.
      operationId: delete-profile
      parameters:
      - description: ID
        in: path
        name: id
        required: true
        type: integer
      produces:
      - application/json
      responses:
        "200":
          description: OK
          schema:
            $ref: '#/definitions/v0.Response'
        "404":
          description: Not Found
          schema:
            $ref: '#/definitions/v0.Response'
        "500":
          description: Internal Server Error
          schema:
            $ref: '#/definitions/v0.Response'
      summary: deletes a profile.
    get:
      consumes:
      - application/json
      description: Get a particular profile from the database.
      operationId: get-profile
      parameters:
      - description: ID
        in: path
        name: id
        required: true
        type: integer
      produces:
      - application/json
      responses:
        "200":
          description: OK
          schema:
            $ref: '#/definitions/v0.Response'
        "404":
          description: Not Found
          schema:
            $ref: '#/definitions/v0.Response'
        "500":
          description: Internal Server Error
          schema:
            $ref: '#/definitions/v0.Response'
      summary: gets a profile.
    patch:
      consumes:
      - application/json
      description: |-
        Update a profile in the database.  Provide one or more fields to update.
        Note: This API endpint is for updating profile objects only.
        Request bodies that include related objects will be accepted, however
        the related objects will not be changed.  Call the patch or put method for
        each particular existing object to change them.
      operationId: update-profile
      parameters:
      - description: ID
        in: path
        name: id
        required: true
        type: integer
      - description: Profile object
        in: body
        name: profile
        required: true
        schema:
          $ref: '#/definitions/v0.Profile'
      produces:
      - application/json
      responses:
        "200":
          description: OK
          schema:
            $ref: '#/definitions/v0.Response'
        "400":
          description: Bad Request
          schema:
            $ref: '#/definitions/v0.Response'
        "404":
          description: Not Found
          schema:
            $ref: '#/definitions/v0.Response'
        "500":
          description: Internal Server Error
          schema:
            $ref: '#/definitions/v0.Response'
      summary: updates specific fields for an existing profile.
    put:
      consumes:
      - application/json
      description: |-
        Replace a profile in the database.  All required fields must be provided.
        If any optional fields are not provided, they will be null post-update.
        Note: This API endpint is for updating profile objects only.
        Request bodies that include related objects will be accepted, however
        the related objects will not be changed.  Call the patch or put method for
        each particular existing object to change them.
      operationId: replace-profile
      parameters:
      - description: ID
        in: path
        name: id
        required: true
        type: integer
      - description: Profile object
        in: body
        name: profile
        required: true
        schema:
          $ref: '#/definitions/v0.Profile'
      produces:
      - application/json
      responses:
        "200":
          description: OK
          schema:
            $ref: '#/definitions/v0.Response'
        "400":
          description: Bad Request
          schema:
            $ref: '#/definitions/v0.Response'
        "404":
          description: Not Found
          schema:
            $ref: '#/definitions/v0.Response'
        "500":
          description: Internal Server Error
          schema:
            $ref: '#/definitions/v0.Response'
      summary: updates an existing profile by replacing the entire object.
  /v0/tiers:
    get:
      consumes:
      - application/json
      description: Get all tiers from the Threeport database.
      operationId: get-tiers
      parameters:
      - description: tier search by name
        in: query
        name: name
        type: string
      produces:
      - application/json
      responses:
        "200":
          description: OK
          schema:
            $ref: '#/definitions/v0.Response'
        "400":
          description: Bad Request
          schema:
            $ref: '#/definitions/v0.Response'
        "500":
          description: Internal Server Error
          schema:
            $ref: '#/definitions/v0.Response'
      summary: gets all tiers.
    post:
      consumes:
      - application/json
      description: Add a new tier to the Threeport database.
      operationId: add-tier
      parameters:
      - description: Tier object
        in: body
        name: tier
        required: true
        schema:
          $ref: '#/definitions/v0.Tier'
      produces:
      - application/json
      responses:
        "201":
          description: Created
          schema:
            $ref: '#/definitions/v0.Response'
        "400":
          description: Bad Request
          schema:
            $ref: '#/definitions/v0.Response'
        "500":
          description: Internal Server Error
          schema:
            $ref: '#/definitions/v0.Response'
      summary: adds a new tier.
  /v0/tiers/{id}:
    delete:
      consumes:
      - application/json
      description: Delete a tier by from the database.
      operationId: delete-tier
      parameters:
      - description: ID
        in: path
        name: id
        required: true
        type: integer
      produces:
      - application/json
      responses:
        "200":
          description: OK
          schema:
            $ref: '#/definitions/v0.Response'
        "404":
          description: Not Found
          schema:
            $ref: '#/definitions/v0.Response'
        "500":
          description: Internal Server Error
          schema:
            $ref: '#/definitions/v0.Response'
      summary: deletes a tier.
    get:
      consumes:
      - application/json
      description: Get a particular tier from the database.
      operationId: get-tier
      parameters:
      - description: ID
        in: path
        name: id
        required: true
        type: integer
      produces:
      - application/json
      responses:
        "200":
          description: OK
          schema:
            $ref: '#/definitions/v0.Response'
        "404":
          description: Not Found
          schema:
            $ref: '#/definitions/v0.Response'
        "500":
          description: Internal Server Error
          schema:
            $ref: '#/definitions/v0.Response'
      summary: gets a tier.
    patch:
      consumes:
      - application/json
      description: |-
        Update a tier in the database.  Provide one or more fields to update.
        Note: This API endpint is for updating tier objects only.
        Request bodies that include related objects will be accepted, however
        the related objects will not be changed.  Call the patch or put method for
        each particular existing object to change them.
      operationId: update-tier
      parameters:
      - description: ID
        in: path
        name: id
        required: true
        type: integer
      - description: Tier object
        in: body
        name: tier
        required: true
        schema:
          $ref: '#/definitions/v0.Tier'
      produces:
      - application/json
      responses:
        "200":
          description: OK
          schema:
            $ref: '#/definitions/v0.Response'
        "400":
          description: Bad Request
          schema:
            $ref: '#/definitions/v0.Response'
        "404":
          description: Not Found
          schema:
            $ref: '#/definitions/v0.Response'
        "500":
          description: Internal Server Error
          schema:
            $ref: '#/definitions/v0.Response'
      summary: updates specific fields for an existing tier.
    put:
      consumes:
      - application/json
      description: |-
        Replace a tier in the database.  All required fields must be provided.
        If any optional fields are not provided, they will be null post-update.
        Note: This API endpint is for updating tier objects only.
        Request bodies that include related objects will be accepted, however
        the related objects will not be changed.  Call the patch or put method for
        each particular existing object to change them.
      operationId: replace-tier
      parameters:
      - description: ID
        in: path
        name: id
        required: true
        type: integer
      - description: Tier object
        in: body
        name: tier
        required: true
        schema:
          $ref: '#/definitions/v0.Tier'
      produces:
      - application/json
      responses:
        "200":
          description: OK
          schema:
            $ref: '#/definitions/v0.Response'
        "400":
          description: Bad Request
          schema:
            $ref: '#/definitions/v0.Response'
        "404":
          description: Not Found
          schema:
            $ref: '#/definitions/v0.Response'
        "500":
          description: Internal Server Error
          schema:
            $ref: '#/definitions/v0.Response'
      summary: updates an existing tier by replacing the entire object.
  /v0/users:
    get:
      consumes:
      - application/json
      description: Get all users from the Threeport database.
      operationId: get-users
      parameters:
      - description: user search by name
        in: query
        name: name
        type: string
      produces:
      - application/json
      responses:
        "200":
          description: OK
          schema:
            $ref: '#/definitions/v0.Response'
        "400":
          description: Bad Request
          schema:
            $ref: '#/definitions/v0.Response'
        "500":
          description: Internal Server Error
          schema:
            $ref: '#/definitions/v0.Response'
      summary: gets all users.
    post:
      consumes:
      - application/json
      description: Add a new user to the Threeport database.
      operationId: add-user
      parameters:
      - description: User object
        in: body
        name: user
        required: true
        schema:
          $ref: '#/definitions/v0.User'
      produces:
      - application/json
      responses:
        "201":
          description: Created
          schema:
            $ref: '#/definitions/v0.Response'
        "400":
          description: Bad Request
          schema:
            $ref: '#/definitions/v0.Response'
        "500":
          description: Internal Server Error
          schema:
            $ref: '#/definitions/v0.Response'
      summary: adds a new user.
  /v0/users/{id}:
    delete:
      consumes:
      - application/json
      description: Delete a user by from the database.
      operationId: delete-user
      parameters:
      - description: ID
        in: path
        name: id
        required: true
        type: integer
      produces:
      - application/json
      responses:
        "200":
          description: OK
          schema:
            $ref: '#/definitions/v0.Response'
        "404":
          description: Not Found
          schema:
            $ref: '#/definitions/v0.Response'
        "500":
          description: Internal Server Error
          schema:
            $ref: '#/definitions/v0.Response'
      summary: deletes a user.
    get:
      consumes:
      - application/json
      description: Get a particular user from the database.
      operationId: get-user
      parameters:
      - description: ID
        in: path
        name: id
        required: true
        type: integer
      produces:
      - application/json
      responses:
        "200":
          description: OK
          schema:
            $ref: '#/definitions/v0.Response'
        "404":
          description: Not Found
          schema:
            $ref: '#/definitions/v0.Response'
        "500":
          description: Internal Server Error
          schema:
            $ref: '#/definitions/v0.Response'
      summary: gets a user.
    patch:
      consumes:
      - application/json
      description: |-
        Update a user in the database.  Provide one or more fields to update.
        Note: This API endpint is for updating user objects only.
        Request bodies that include related objects will be accepted, however
        the related objects will not be changed.  Call the patch or put method for
        each particular existing object to change them.
      operationId: update-user
      parameters:
      - description: ID
        in: path
        name: id
        required: true
        type: integer
      - description: User object
        in: body
        name: user
        required: true
        schema:
          $ref: '#/definitions/v0.User'
      produces:
      - application/json
      responses:
        "200":
          description: OK
          schema:
            $ref: '#/definitions/v0.Response'
        "400":
          description: Bad Request
          schema:
            $ref: '#/definitions/v0.Response'
        "404":
          description: Not Found
          schema:
            $ref: '#/definitions/v0.Response'
        "500":
          description: Internal Server Error
          schema:
            $ref: '#/definitions/v0.Response'
      summary: updates specific fields for an existing user.
    put:
      consumes:
      - application/json
      description: |-
        Replace a user in the database.  All required fields must be provided.
        If any optional fields are not provided, they will be null post-update.
        Note: This API endpint is for updating user objects only.
        Request bodies that include related objects will be accepted, however
        the related objects will not be changed.  Call the patch or put method for
        each particular existing object to change them.
      operationId: replace-user
      parameters:
      - description: ID
        in: path
        name: id
        required: true
        type: integer
      - description: User object
        in: body
        name: user
        required: true
        schema:
          $ref: '#/definitions/v0.User'
      produces:
      - application/json
      responses:
        "200":
          description: OK
          schema:
            $ref: '#/definitions/v0.Response'
        "400":
          description: Bad Request
          schema:
            $ref: '#/definitions/v0.Response'
        "404":
          description: Not Found
          schema:
            $ref: '#/definitions/v0.Response'
        "500":
          description: Internal Server Error
          schema:
            $ref: '#/definitions/v0.Response'
      summary: updates an existing user by replacing the entire object.
  /v0/workload-definitions:
    get:
      consumes:
      - application/json
      description: Get all workload definitions from the Threeport database.
      operationId: get-workloadDefinitions
      parameters:
      - description: workload definition search by name
        in: query
        name: name
        type: string
      produces:
      - application/json
      responses:
        "200":
          description: OK
          schema:
            $ref: '#/definitions/v0.Response'
        "400":
          description: Bad Request
          schema:
            $ref: '#/definitions/v0.Response'
        "500":
          description: Internal Server Error
          schema:
            $ref: '#/definitions/v0.Response'
      summary: gets all workload definitions.
    post:
      consumes:
      - application/json
      description: Add a new workload definition to the Threeport database.
      operationId: add-workloadDefinition
      parameters:
      - description: WorkloadDefinition object
        in: body
        name: workloadDefinition
        required: true
        schema:
          $ref: '#/definitions/v0.WorkloadDefinition'
      produces:
      - application/json
      responses:
        "201":
          description: Created
          schema:
            $ref: '#/definitions/v0.Response'
        "400":
          description: Bad Request
          schema:
            $ref: '#/definitions/v0.Response'
        "500":
          description: Internal Server Error
          schema:
            $ref: '#/definitions/v0.Response'
      summary: adds a new workload definition.
  /v0/workload-definitions/{id}:
    delete:
      consumes:
      - application/json
      description: Delete a workload definition by from the database.
      operationId: delete-workloadDefinition
      parameters:
      - description: ID
        in: path
        name: id
        required: true
        type: integer
      produces:
      - application/json
      responses:
        "200":
          description: OK
          schema:
            $ref: '#/definitions/v0.Response'
        "404":
          description: Not Found
          schema:
            $ref: '#/definitions/v0.Response'
        "500":
          description: Internal Server Error
          schema:
            $ref: '#/definitions/v0.Response'
      summary: deletes a workload definition.
    get:
      consumes:
      - application/json
      description: Get a particular workload definition from the database.
      operationId: get-workloadDefinition
      parameters:
      - description: ID
        in: path
        name: id
        required: true
        type: integer
      produces:
      - application/json
      responses:
        "200":
          description: OK
          schema:
            $ref: '#/definitions/v0.Response'
        "404":
          description: Not Found
          schema:
            $ref: '#/definitions/v0.Response'
        "500":
          description: Internal Server Error
          schema:
            $ref: '#/definitions/v0.Response'
      summary: gets a workload definition.
    patch:
      consumes:
      - application/json
      description: |-
        Update a workload definition in the database.  Provide one or more fields to update.
        Note: This API endpint is for updating workload definition objects only.
        Request bodies that include related objects will be accepted, however
        the related objects will not be changed.  Call the patch or put method for
        each particular existing object to change them.
      operationId: update-workloadDefinition
      parameters:
      - description: ID
        in: path
        name: id
        required: true
        type: integer
      - description: WorkloadDefinition object
        in: body
        name: workloadDefinition
        required: true
        schema:
          $ref: '#/definitions/v0.WorkloadDefinition'
      produces:
      - application/json
      responses:
        "200":
          description: OK
          schema:
            $ref: '#/definitions/v0.Response'
        "400":
          description: Bad Request
          schema:
            $ref: '#/definitions/v0.Response'
        "404":
          description: Not Found
          schema:
            $ref: '#/definitions/v0.Response'
        "500":
          description: Internal Server Error
          schema:
            $ref: '#/definitions/v0.Response'
      summary: updates specific fields for an existing workload definition.
    put:
      consumes:
      - application/json
      description: |-
        Replace a workload definition in the database.  All required fields must be provided.
        If any optional fields are not provided, they will be null post-update.
        Note: This API endpint is for updating workload definition objects only.
        Request bodies that include related objects will be accepted, however
        the related objects will not be changed.  Call the patch or put method for
        each particular existing object to change them.
      operationId: replace-workloadDefinition
      parameters:
      - description: ID
        in: path
        name: id
        required: true
        type: integer
      - description: WorkloadDefinition object
        in: body
        name: workloadDefinition
        required: true
        schema:
          $ref: '#/definitions/v0.WorkloadDefinition'
      produces:
      - application/json
      responses:
        "200":
          description: OK
          schema:
            $ref: '#/definitions/v0.Response'
        "400":
          description: Bad Request
          schema:
            $ref: '#/definitions/v0.Response'
        "404":
          description: Not Found
          schema:
            $ref: '#/definitions/v0.Response'
        "500":
          description: Internal Server Error
          schema:
            $ref: '#/definitions/v0.Response'
      summary: updates an existing workload definition by replacing the entire object.
  /v0/workload-instances:
    get:
      consumes:
      - application/json
      description: Get all workload instances from the Threeport database.
      operationId: get-workloadInstances
      parameters:
      - description: workload instance search by name
        in: query
        name: name
        type: string
      produces:
      - application/json
      responses:
        "200":
          description: OK
          schema:
            $ref: '#/definitions/v0.Response'
        "400":
          description: Bad Request
          schema:
            $ref: '#/definitions/v0.Response'
        "500":
          description: Internal Server Error
          schema:
            $ref: '#/definitions/v0.Response'
      summary: gets all workload instances.
    post:
      consumes:
      - application/json
      description: Add a new workload instance to the Threeport database.
      operationId: add-workloadInstance
      parameters:
      - description: WorkloadInstance object
        in: body
        name: workloadInstance
        required: true
        schema:
          $ref: '#/definitions/v0.WorkloadInstance'
      produces:
      - application/json
      responses:
        "201":
          description: Created
          schema:
            $ref: '#/definitions/v0.Response'
        "400":
          description: Bad Request
          schema:
            $ref: '#/definitions/v0.Response'
        "500":
          description: Internal Server Error
          schema:
            $ref: '#/definitions/v0.Response'
      summary: adds a new workload instance.
  /v0/workload-instances/{id}:
    delete:
      consumes:
      - application/json
      description: Delete a workload instance by from the database.
      operationId: delete-workloadInstance
      parameters:
      - description: ID
        in: path
        name: id
        required: true
        type: integer
      produces:
      - application/json
      responses:
        "200":
          description: OK
          schema:
            $ref: '#/definitions/v0.Response'
        "404":
          description: Not Found
          schema:
            $ref: '#/definitions/v0.Response'
        "500":
          description: Internal Server Error
          schema:
            $ref: '#/definitions/v0.Response'
      summary: deletes a workload instance.
    get:
      consumes:
      - application/json
      description: Get a particular workload instance from the database.
      operationId: get-workloadInstance
      parameters:
      - description: ID
        in: path
        name: id
        required: true
        type: integer
      produces:
      - application/json
      responses:
        "200":
          description: OK
          schema:
            $ref: '#/definitions/v0.Response'
        "404":
          description: Not Found
          schema:
            $ref: '#/definitions/v0.Response'
        "500":
          description: Internal Server Error
          schema:
            $ref: '#/definitions/v0.Response'
      summary: gets a workload instance.
    patch:
      consumes:
      - application/json
      description: |-
        Update a workload instance in the database.  Provide one or more fields to update.
        Note: This API endpint is for updating workload instance objects only.
        Request bodies that include related objects will be accepted, however
        the related objects will not be changed.  Call the patch or put method for
        each particular existing object to change them.
      operationId: update-workloadInstance
      parameters:
      - description: ID
        in: path
        name: id
        required: true
        type: integer
      - description: WorkloadInstance object
        in: body
        name: workloadInstance
        required: true
        schema:
          $ref: '#/definitions/v0.WorkloadInstance'
      produces:
      - application/json
      responses:
        "200":
          description: OK
          schema:
            $ref: '#/definitions/v0.Response'
        "400":
          description: Bad Request
          schema:
            $ref: '#/definitions/v0.Response'
        "404":
          description: Not Found
          schema:
            $ref: '#/definitions/v0.Response'
        "500":
          description: Internal Server Error
          schema:
            $ref: '#/definitions/v0.Response'
      summary: updates specific fields for an existing workload instance.
    put:
      consumes:
      - application/json
      description: |-
        Replace a workload instance in the database.  All required fields must be provided.
        If any optional fields are not provided, they will be null post-update.
        Note: This API endpint is for updating workload instance objects only.
        Request bodies that include related objects will be accepted, however
        the related objects will not be changed.  Call the patch or put method for
        each particular existing object to change them.
      operationId: replace-workloadInstance
      parameters:
      - description: ID
        in: path
        name: id
        required: true
        type: integer
      - description: WorkloadInstance object
        in: body
        name: workloadInstance
        required: true
        schema:
          $ref: '#/definitions/v0.WorkloadInstance'
      produces:
      - application/json
      responses:
        "200":
          description: OK
          schema:
            $ref: '#/definitions/v0.Response'
        "400":
          description: Bad Request
          schema:
            $ref: '#/definitions/v0.Response'
        "404":
          description: Not Found
          schema:
            $ref: '#/definitions/v0.Response'
        "500":
          description: Internal Server Error
          schema:
            $ref: '#/definitions/v0.Response'
      summary: updates an existing workload instance by replacing the entire object.
  /v0/workload-resource-definition-sets:
    post:
      consumes:
      - application/json
      description: Add a set of new workload resource definition to the Threeport
        database.
      operationId: add-workloadResourceDefinitions
      parameters:
      - description: WorkloadResourceDefinition object array
        in: body
        name: workloadResourceDefinitions
        required: true
        schema:
          items:
            $ref: '#/definitions/v0.WorkloadResourceDefinition'
          type: array
      produces:
      - application/json
      responses:
        "201":
          description: Created
          schema:
            $ref: '#/definitions/v0.Response'
        "400":
          description: Bad Request
          schema:
            $ref: '#/definitions/v0.Response'
        "500":
          description: Internal Server Error
          schema:
            $ref: '#/definitions/v0.Response'
      summary: adds a new set of workload resource definitions.
  /v0/workload-resource-definitions:
    get:
      consumes:
      - application/json
      description: Get all workload resource definitions from the Threeport database.
      operationId: get-workloadResourceDefinitions
      parameters:
      - description: workload resource definition search by name
        in: query
        name: name
        type: string
      produces:
      - application/json
      responses:
        "200":
          description: OK
          schema:
            $ref: '#/definitions/v0.Response'
        "400":
          description: Bad Request
          schema:
            $ref: '#/definitions/v0.Response'
        "500":
          description: Internal Server Error
          schema:
            $ref: '#/definitions/v0.Response'
      summary: gets all workload resource definitions.
    post:
      consumes:
      - application/json
      description: Add a new workload resource definition to the Threeport database.
      operationId: add-workloadResourceDefinition
      parameters:
      - description: WorkloadResourceDefinition object
        in: body
        name: workloadResourceDefinition
        required: true
        schema:
          $ref: '#/definitions/v0.WorkloadResourceDefinition'
      produces:
      - application/json
      responses:
        "201":
          description: Created
          schema:
            $ref: '#/definitions/v0.Response'
        "400":
          description: Bad Request
          schema:
            $ref: '#/definitions/v0.Response'
        "500":
          description: Internal Server Error
          schema:
            $ref: '#/definitions/v0.Response'
      summary: adds a new workload resource definition.
  /v0/workload-resource-definitions/{id}:
    delete:
      consumes:
      - application/json
      description: Delete a workload resource definition by from the database.
      operationId: delete-workloadResourceDefinition
      parameters:
      - description: ID
        in: path
        name: id
        required: true
        type: integer
      produces:
      - application/json
      responses:
        "200":
          description: OK
          schema:
            $ref: '#/definitions/v0.Response'
        "404":
          description: Not Found
          schema:
            $ref: '#/definitions/v0.Response'
        "500":
          description: Internal Server Error
          schema:
            $ref: '#/definitions/v0.Response'
      summary: deletes a workload resource definition.
    get:
      consumes:
      - application/json
      description: Get a particular workload resource definition from the database.
      operationId: get-workloadResourceDefinition
      parameters:
      - description: ID
        in: path
        name: id
        required: true
        type: integer
      produces:
      - application/json
      responses:
        "200":
          description: OK
          schema:
            $ref: '#/definitions/v0.Response'
        "404":
          description: Not Found
          schema:
            $ref: '#/definitions/v0.Response'
        "500":
          description: Internal Server Error
          schema:
            $ref: '#/definitions/v0.Response'
      summary: gets a workload resource definition.
    patch:
      consumes:
      - application/json
      description: |-
        Update a workload resource definition in the database.  Provide one or more fields to update.
        Note: This API endpint is for updating workload resource definition objects only.
        Request bodies that include related objects will be accepted, however
        the related objects will not be changed.  Call the patch or put method for
        each particular existing object to change them.
      operationId: update-workloadResourceDefinition
      parameters:
      - description: ID
        in: path
        name: id
        required: true
        type: integer
      - description: WorkloadResourceDefinition object
        in: body
        name: workloadResourceDefinition
        required: true
        schema:
          $ref: '#/definitions/v0.WorkloadResourceDefinition'
      produces:
      - application/json
      responses:
        "200":
          description: OK
          schema:
            $ref: '#/definitions/v0.Response'
        "400":
          description: Bad Request
          schema:
            $ref: '#/definitions/v0.Response'
        "404":
          description: Not Found
          schema:
            $ref: '#/definitions/v0.Response'
        "500":
          description: Internal Server Error
          schema:
            $ref: '#/definitions/v0.Response'
      summary: updates specific fields for an existing workload resource definition.
    put:
      consumes:
      - application/json
      description: |-
        Replace a workload resource definition in the database.  All required fields must be provided.
        If any optional fields are not provided, they will be null post-update.
        Note: This API endpint is for updating workload resource definition objects only.
        Request bodies that include related objects will be accepted, however
        the related objects will not be changed.  Call the patch or put method for
        each particular existing object to change them.
      operationId: replace-workloadResourceDefinition
      parameters:
      - description: ID
        in: path
        name: id
        required: true
        type: integer
      - description: WorkloadResourceDefinition object
        in: body
        name: workloadResourceDefinition
        required: true
        schema:
          $ref: '#/definitions/v0.WorkloadResourceDefinition'
      produces:
      - application/json
      responses:
        "200":
          description: OK
          schema:
            $ref: '#/definitions/v0.Response'
        "400":
          description: Bad Request
          schema:
            $ref: '#/definitions/v0.Response'
        "404":
          description: Not Found
          schema:
            $ref: '#/definitions/v0.Response'
        "500":
          description: Internal Server Error
          schema:
            $ref: '#/definitions/v0.Response'
      summary: updates an existing workload resource definition by replacing the entire
        object.
  /v0/workload-resource-instances:
    get:
      consumes:
      - application/json
      description: Get all workload resource instances from the Threeport database.
      operationId: get-workloadResourceInstances
      parameters:
      - description: workload resource instance search by name
        in: query
        name: name
        type: string
      produces:
      - application/json
      responses:
        "200":
          description: OK
          schema:
            $ref: '#/definitions/v0.Response'
        "400":
          description: Bad Request
          schema:
            $ref: '#/definitions/v0.Response'
        "500":
          description: Internal Server Error
          schema:
            $ref: '#/definitions/v0.Response'
      summary: gets all workload resource instances.
    post:
      consumes:
      - application/json
      description: Add a new workload resource instance to the Threeport database.
      operationId: add-workloadResourceInstance
      parameters:
      - description: WorkloadResourceInstance object
        in: body
        name: workloadResourceInstance
        required: true
        schema:
          $ref: '#/definitions/v0.WorkloadResourceInstance'
      produces:
      - application/json
      responses:
        "201":
          description: Created
          schema:
            $ref: '#/definitions/v0.Response'
        "400":
          description: Bad Request
          schema:
            $ref: '#/definitions/v0.Response'
        "500":
          description: Internal Server Error
          schema:
            $ref: '#/definitions/v0.Response'
      summary: adds a new workload resource instance.
  /v0/workload-resource-instances/{id}:
    delete:
      consumes:
      - application/json
      description: Delete a workload resource instance by from the database.
      operationId: delete-workloadResourceInstance
      parameters:
      - description: ID
        in: path
        name: id
        required: true
        type: integer
      produces:
      - application/json
      responses:
        "200":
          description: OK
          schema:
            $ref: '#/definitions/v0.Response'
        "404":
          description: Not Found
          schema:
            $ref: '#/definitions/v0.Response'
        "500":
          description: Internal Server Error
          schema:
            $ref: '#/definitions/v0.Response'
      summary: deletes a workload resource instance.
    get:
      consumes:
      - application/json
      description: Get a particular workload resource instance from the database.
      operationId: get-workloadResourceInstance
      parameters:
      - description: ID
        in: path
        name: id
        required: true
        type: integer
      produces:
      - application/json
      responses:
        "200":
          description: OK
          schema:
            $ref: '#/definitions/v0.Response'
        "404":
          description: Not Found
          schema:
            $ref: '#/definitions/v0.Response'
        "500":
          description: Internal Server Error
          schema:
            $ref: '#/definitions/v0.Response'
      summary: gets a workload resource instance.
    patch:
      consumes:
      - application/json
      description: |-
        Update a workload resource instance in the database.  Provide one or more fields to update.
        Note: This API endpint is for updating workload resource instance objects only.
        Request bodies that include related objects will be accepted, however
        the related objects will not be changed.  Call the patch or put method for
        each particular existing object to change them.
      operationId: update-workloadResourceInstance
      parameters:
      - description: ID
        in: path
        name: id
        required: true
        type: integer
      - description: WorkloadResourceInstance object
        in: body
        name: workloadResourceInstance
        required: true
        schema:
          $ref: '#/definitions/v0.WorkloadResourceInstance'
      produces:
      - application/json
      responses:
        "200":
          description: OK
          schema:
            $ref: '#/definitions/v0.Response'
        "400":
          description: Bad Request
          schema:
            $ref: '#/definitions/v0.Response'
        "404":
          description: Not Found
          schema:
            $ref: '#/definitions/v0.Response'
        "500":
          description: Internal Server Error
          schema:
            $ref: '#/definitions/v0.Response'
      summary: updates specific fields for an existing workload resource instance.
    put:
      consumes:
      - application/json
      description: |-
        Replace a workload resource instance in the database.  All required fields must be provided.
        If any optional fields are not provided, they will be null post-update.
        Note: This API endpint is for updating workload resource instance objects only.
        Request bodies that include related objects will be accepted, however
        the related objects will not be changed.  Call the patch or put method for
        each particular existing object to change them.
      operationId: replace-workloadResourceInstance
      parameters:
      - description: ID
        in: path
        name: id
        required: true
        type: integer
      - description: WorkloadResourceInstance object
        in: body
        name: workloadResourceInstance
        required: true
        schema:
          $ref: '#/definitions/v0.WorkloadResourceInstance'
      produces:
      - application/json
      responses:
        "200":
          description: OK
          schema:
            $ref: '#/definitions/v0.Response'
        "400":
          description: Bad Request
          schema:
            $ref: '#/definitions/v0.Response'
        "404":
          description: Not Found
          schema:
            $ref: '#/definitions/v0.Response'
        "500":
          description: Internal Server Error
          schema:
            $ref: '#/definitions/v0.Response'
      summary: updates an existing workload resource instance by replacing the entire
        object.
  /version:
    get:
      description: Get a version of REST API.
      operationId: get-api-version
      produces:
      - application/json
      responses:
        "200":
          description: OK
          schema:
            $ref: '#/definitions/version.RESTAPIVersion'
        "500":
          description: Internal Server Error
          schema:
            $ref: '#/definitions/version.RESTAPIVersion'
      summary: gets an REST API version.
  /workload-definitions/versions:
    get:
      description: Get the supported API versions for workload definitions.
      operationId: workloadDefinition-get-versions
      produces:
      - application/json
      responses:
        "200":
          description: OK
          schema:
            $ref: '#/definitions/api.RESTAPIVersions'
      summary: GetWorkloadDefinitionVersions gets the supported versions for the workload
        definition API.
  /workload-instances/versions:
    get:
      description: Get the supported API versions for workload instances.
      operationId: workloadInstance-get-versions
      produces:
      - application/json
      responses:
        "200":
          description: OK
          schema:
            $ref: '#/definitions/api.RESTAPIVersions'
      summary: GetWorkloadInstanceVersions gets the supported versions for the workload
        instance API.
  /workload-resource-definitions/versions:
    get:
      description: Get the supported API versions for workload resource definitions.
      operationId: workloadResourceDefinition-get-versions
      produces:
      - application/json
      responses:
        "200":
          description: OK
          schema:
            $ref: '#/definitions/api.RESTAPIVersions'
      summary: GetWorkloadResourceDefinitionVersions gets the supported versions for
        the workload resource definition API.
  /workload-resource-instances/versions:
    get:
      description: Get the supported API versions for workload resource instances.
      operationId: workloadResourceInstance-get-versions
      produces:
      - application/json
      responses:
        "200":
          description: OK
          schema:
            $ref: '#/definitions/api.RESTAPIVersions'
      summary: GetWorkloadResourceInstanceVersions gets the supported versions for
        the workload resource instance API.
swagger: "2.0"<|MERGE_RESOLUTION|>--- conflicted
+++ resolved
@@ -283,7 +283,7 @@
     type: object
   v0.DomainNameInstance:
     properties:
-      ClusterInstnaceID:
+      ClusterInstanceID:
         description: The cluster where the workload that is using the domain name
           is running.
         type: integer
@@ -305,7 +305,7 @@
         description: Required if no CompanyID.  The user that owns the object.
         type: integer
     required:
-    - ClusterInstnaceID
+    - ClusterInstanceID
     - DomainNameDefinitionID
     - Name
     type: object
@@ -561,38 +561,8 @@
     type: object
   v0.ObjectType:
     enum:
-<<<<<<< HEAD
-    - User
-    - Company
-=======
-    - AwsAccount
-    - AwsEksClusterDefinition
-    - AwsEksClusterInstance
-    - AwsRelationalDatabaseDefinition
-    - AwsRelationalDatabaseInstance
->>>>>>> b3f0dc22
-    - ClusterDefinition
-    - ClusterInstance
-    - NetworkIngressDefinition
-    - NetworkIngressInstance
-    - User
-    - Company
-    - WorkloadDefinition
-    - WorkloadResourceDefinition
-    - WorkloadInstance
-    - WorkloadResourceInstance
-<<<<<<< HEAD
-    - ForwardProxyDefinition
-    - ForwardProxyInstance
     - DomainNameDefinition
     - DomainNameInstance
-    - NetworkIngressDefinition
-    - NetworkIngressInstance
-    - EthereumNodeDefinition
-    - EthereumNodeInstance
-    - LogBackend
-    - LogStorageDefinition
-    - LogStorageInstance
     - Profile
     - Tier
     - AwsAccount
@@ -600,50 +570,27 @@
     - AwsEksClusterInstance
     - AwsRelationalDatabaseDefinition
     - AwsRelationalDatabaseInstance
-    type: string
-    x-enum-varnames:
-    - ObjectTypeUser
-    - ObjectTypeCompany
-=======
-    - Profile
-    - Tier
-    - DomainNameDefinition
-    - DomainNameInstance
+    - ClusterDefinition
+    - ClusterInstance
+    - NetworkIngressDefinition
+    - NetworkIngressInstance
+    - EthereumNodeDefinition
+    - EthereumNodeInstance
+    - WorkloadDefinition
+    - WorkloadResourceDefinition
+    - WorkloadInstance
+    - WorkloadResourceInstance
     - LogBackend
     - LogStorageDefinition
     - LogStorageInstance
     - ForwardProxyDefinition
     - ForwardProxyInstance
+    - User
+    - Company
     type: string
     x-enum-varnames:
-    - ObjectTypeAwsAccount
-    - ObjectTypeAwsEksClusterDefinition
-    - ObjectTypeAwsEksClusterInstance
-    - ObjectTypeAwsRelationalDatabaseDefinition
-    - ObjectTypeAwsRelationalDatabaseInstance
->>>>>>> b3f0dc22
-    - ObjectTypeClusterDefinition
-    - ObjectTypeClusterInstance
-    - ObjectTypeNetworkIngressDefinition
-    - ObjectTypeNetworkIngressInstance
-    - ObjectTypeUser
-    - ObjectTypeCompany
-    - ObjectTypeWorkloadDefinition
-    - ObjectTypeWorkloadResourceDefinition
-    - ObjectTypeWorkloadInstance
-    - ObjectTypeWorkloadResourceInstance
-<<<<<<< HEAD
-    - ObjectTypeForwardProxyDefinition
-    - ObjectTypeForwardProxyInstance
     - ObjectTypeDomainNameDefinition
     - ObjectTypeDomainNameInstance
-    - ObjectTypeNetworkIngressDefinition
-    - ObjectTypeNetworkIngressInstance
-    - ObjectTypeEthereumNodeDefinition
-    - ObjectTypeEthereumNodeInstance
-    - ObjectTypeLogBackend
-    - ObjectTypeLogStorageDefinition
-    - ObjectTypeLogStorageInstance
     - ObjectTypeProfile
     - ObjectTypeTier
     - ObjectTypeAwsAccount
@@ -651,17 +598,23 @@
     - ObjectTypeAwsEksClusterInstance
     - ObjectTypeAwsRelationalDatabaseDefinition
     - ObjectTypeAwsRelationalDatabaseInstance
-=======
-    - ObjectTypeProfile
-    - ObjectTypeTier
-    - ObjectTypeDomainNameDefinition
-    - ObjectTypeDomainNameInstance
+    - ObjectTypeClusterDefinition
+    - ObjectTypeClusterInstance
+    - ObjectTypeNetworkIngressDefinition
+    - ObjectTypeNetworkIngressInstance
+    - ObjectTypeEthereumNodeDefinition
+    - ObjectTypeEthereumNodeInstance
+    - ObjectTypeWorkloadDefinition
+    - ObjectTypeWorkloadResourceDefinition
+    - ObjectTypeWorkloadInstance
+    - ObjectTypeWorkloadResourceInstance
     - ObjectTypeLogBackend
     - ObjectTypeLogStorageDefinition
     - ObjectTypeLogStorageInstance
     - ObjectTypeForwardProxyDefinition
     - ObjectTypeForwardProxyInstance
->>>>>>> b3f0dc22
+    - ObjectTypeUser
+    - ObjectTypeCompany
   v0.Profile:
     properties:
       CompanyID:
@@ -775,12 +728,9 @@
       CompanyID:
         description: Required if no UserID.  The company that owns the object.
         type: integer
-<<<<<<< HEAD
       JSONDocument:
         description: The yaml manifests that define the workload configuration.
         type: string
-=======
->>>>>>> b3f0dc22
       Name:
         description: An arbitrary name for the definition.
         type: string
@@ -818,7 +768,7 @@
     type: object
   v0.WorkloadInstance:
     properties:
-      ClusterInstnaceID:
+      ClusterInstanceID:
         description: ClusterID is the cluster to which the workload is deployed.
         type: integer
       CompanyID:
@@ -841,7 +791,7 @@
           instance.
         type: integer
     required:
-    - ClusterInstnaceID
+    - ClusterInstanceID
     - Name
     - WorkloadDefinitionID
     type: object
