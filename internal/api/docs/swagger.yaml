--- conflicted
+++ resolved
@@ -226,7 +226,7 @@
         type: string
       ThreeportControlPlaneCluster:
         description: |-
-          If true, controllers will connect to the kube API using internal DSN
+          If true, controllers will connect to the kube API using internal DNS
           rather than the APIEndpoint.
         type: boolean
       UserID:
@@ -574,100 +574,60 @@
     type: object
   v0.ObjectType:
     enum:
-    - WorkloadDefinition
-    - WorkloadResourceDefinition
-    - WorkloadInstance
-    - WorkloadResourceInstance
-<<<<<<< HEAD
-    - EthereumNodeDefinition
-    - EthereumNodeInstance
-    - User
-    - Company
-    - NetworkIngressDefinition
-    - NetworkIngressInstance
-    - ClusterDefinition
-    - ClusterInstance
     - ForwardProxyDefinition
     - ForwardProxyInstance
-    - Profile
-    - Tier
-=======
-    - DomainNameDefinition
-    - DomainNameInstance
-    - User
-    - Company
-    - ForwardProxyDefinition
-    - ForwardProxyInstance
-    - NetworkIngressDefinition
-    - NetworkIngressInstance
-    - ClusterDefinition
-    - ClusterInstance
-    - Profile
-    - Tier
     - AwsAccount
     - AwsEksClusterDefinition
     - AwsEksClusterInstance
     - AwsRelationalDatabaseDefinition
     - AwsRelationalDatabaseInstance
->>>>>>> 1edfe779
+    - WorkloadDefinition
+    - WorkloadResourceDefinition
+    - WorkloadInstance
+    - WorkloadResourceInstance
+    - NetworkIngressDefinition
+    - NetworkIngressInstance
+    - User
+    - Company
     - LogBackend
     - LogStorageDefinition
     - LogStorageInstance
+    - EthereumNodeDefinition
+    - EthereumNodeInstance
+    - Profile
+    - Tier
     - DomainNameDefinition
     - DomainNameInstance
-    - AwsAccount
-    - AwsEksClusterDefinition
-    - AwsEksClusterInstance
-    - AwsRelationalDatabaseDefinition
-    - AwsRelationalDatabaseInstance
+    - ClusterDefinition
+    - ClusterInstance
     type: string
     x-enum-varnames:
-    - ObjectTypeWorkloadDefinition
-    - ObjectTypeWorkloadResourceDefinition
-    - ObjectTypeWorkloadInstance
-    - ObjectTypeWorkloadResourceInstance
-<<<<<<< HEAD
-    - ObjectTypeEthereumNodeDefinition
-    - ObjectTypeEthereumNodeInstance
-    - ObjectTypeUser
-    - ObjectTypeCompany
-    - ObjectTypeNetworkIngressDefinition
-    - ObjectTypeNetworkIngressInstance
-    - ObjectTypeClusterDefinition
-    - ObjectTypeClusterInstance
     - ObjectTypeForwardProxyDefinition
     - ObjectTypeForwardProxyInstance
-    - ObjectTypeProfile
-    - ObjectTypeTier
-=======
-    - ObjectTypeDomainNameDefinition
-    - ObjectTypeDomainNameInstance
-    - ObjectTypeUser
-    - ObjectTypeCompany
-    - ObjectTypeForwardProxyDefinition
-    - ObjectTypeForwardProxyInstance
-    - ObjectTypeNetworkIngressDefinition
-    - ObjectTypeNetworkIngressInstance
-    - ObjectTypeClusterDefinition
-    - ObjectTypeClusterInstance
-    - ObjectTypeProfile
-    - ObjectTypeTier
     - ObjectTypeAwsAccount
     - ObjectTypeAwsEksClusterDefinition
     - ObjectTypeAwsEksClusterInstance
     - ObjectTypeAwsRelationalDatabaseDefinition
     - ObjectTypeAwsRelationalDatabaseInstance
->>>>>>> 1edfe779
+    - ObjectTypeWorkloadDefinition
+    - ObjectTypeWorkloadResourceDefinition
+    - ObjectTypeWorkloadInstance
+    - ObjectTypeWorkloadResourceInstance
+    - ObjectTypeNetworkIngressDefinition
+    - ObjectTypeNetworkIngressInstance
+    - ObjectTypeUser
+    - ObjectTypeCompany
     - ObjectTypeLogBackend
     - ObjectTypeLogStorageDefinition
     - ObjectTypeLogStorageInstance
+    - ObjectTypeEthereumNodeDefinition
+    - ObjectTypeEthereumNodeInstance
+    - ObjectTypeProfile
+    - ObjectTypeTier
     - ObjectTypeDomainNameDefinition
     - ObjectTypeDomainNameInstance
-    - ObjectTypeAwsAccount
-    - ObjectTypeAwsEksClusterDefinition
-    - ObjectTypeAwsEksClusterInstance
-    - ObjectTypeAwsRelationalDatabaseDefinition
-    - ObjectTypeAwsRelationalDatabaseInstance
+    - ObjectTypeClusterDefinition
+    - ObjectTypeClusterInstance
   v0.Profile:
     properties:
       CompanyID:
