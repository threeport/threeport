package kube

import (
	"errors"
	"fmt"
	"net/http"
	"time"

	"github.com/nukleros/eks-cluster/pkg/connection"
	"github.com/nukleros/eks-cluster/pkg/resource"
	"k8s.io/apimachinery/pkg/api/meta"
	"k8s.io/client-go/discovery"
	"k8s.io/client-go/dynamic"
	"k8s.io/client-go/rest"
	"k8s.io/client-go/restmapper"

	v0 "github.com/threeport/threeport/pkg/api/v0"
	client "github.com/threeport/threeport/pkg/client/v0"
	"github.com/threeport/threeport/pkg/encryption/v0"
)

// GetClient creates a dynamic client interface and rest mapper from a
// kubernetes cluster instance.
func GetClient(
	runtime *v0.KubernetesRuntimeInstance,
	threeportControlPlane bool,
	threeportAPIClient *http.Client,
	threeportAPIEndpoint string,
	encryptionKey string,
) (dynamic.Interface, *meta.RESTMapper, error) {
	restConfig, err := getRESTConfig(
		runtime,
		threeportControlPlane,
		threeportAPIClient,
		threeportAPIEndpoint,
		encryptionKey,
	)
	if err != nil {
		return nil, nil, fmt.Errorf("failed to get REST config for kubernetes runtime instance: %w", err)
	}

	// create new dynamic client
	dynamicKubeClient, err := dynamic.NewForConfig(restConfig)
	if err != nil {
		return nil, nil, fmt.Errorf("failed to create dynamic kube client: %w", err)
	}

	// get the discovery client using rest config
<<<<<<< HEAD
	discoveryClient, err := GetDiscoveryClient(cluster, threeportControlPlane)
=======
	discoveryClient, err := GetDiscoveryClient(
		runtime,
		threeportControlPlane,
		threeportAPIClient,
		threeportAPIEndpoint,
		encryptionKey,
	)
>>>>>>> 757a3b28
	if err != nil {
		return nil, nil, fmt.Errorf("failed to get discovery client for kube API: %w", err)
	}

	// the rest mapper allows us to deterimine resource types
	groupResources, err := restmapper.GetAPIGroupResources(discoveryClient)
	if err != nil {
		return nil, nil, fmt.Errorf("failed to get kube API group resources: %w", err)
	}
	mapper := restmapper.NewDiscoveryRESTMapper(groupResources)

	return dynamicKubeClient, &mapper, nil
}

// GetDiscoveryClient returns a new discovery client for a kubernetes cluster
// instance.
func GetDiscoveryClient(
	runtime *v0.KubernetesRuntimeInstance,
	threeportControlPlane bool,
	threeportAPIClient *http.Client,
	threeportAPIEndpoint string,
	encryptionKey string,
) (*discovery.DiscoveryClient, error) {
	restConfig, err := getRESTConfig(
		runtime,
		threeportControlPlane,
		threeportAPIClient,
		threeportAPIEndpoint,
		encryptionKey,
	)
	if err != nil {
		return nil, fmt.Errorf("failed to get REST config for kubernetes runtime instance: %w", err)
	}

	discoveryClient, err := discovery.NewDiscoveryClientForConfig(restConfig)
	if err != nil {
		return nil, fmt.Errorf("failed to create new discovery client from rest config: %w", err)
	}

	return discoveryClient, nil
}

// getRESTConfig takes a kubernetes runtime instance and returns a REST config
// for the kubernetes API.
func getRESTConfig(
	runtime *v0.KubernetesRuntimeInstance,
	threeportControlPlane bool,
	threeportAPIClient *http.Client,
	threeportAPIEndpoint string,
	encryptionKey string,
) (*rest.Config, error) {
	if runtime.APIEndpoint == nil {
		return nil, errors.New("cannot get REST config without API endpoint")
	}

	// determine if the client is for a control plane component calling the
	// local kube API and set endpoint as needed
	kubeAPIEndpoint := *runtime.APIEndpoint
	if *runtime.ThreeportControlPlaneHost && threeportControlPlane {
		kubeAPIEndpoint = "kubernetes.default.svc.cluster.local"
	}

	// set tlsConfig according to authN type
	var restConfig rest.Config
	switch {
	case runtime.Certificate != nil && runtime.EncryptedKey != nil:
		var keyData string
		if encryptionKey != "" {
			decryptedKey, err := encryption.Decrypt(encryptionKey, *runtime.EncryptedKey)
			if err != nil {
				return nil, fmt.Errorf("failed to decrypt kubernetes runtime instance key: %w", err)
			}
			keyData = decryptedKey
		} else {
			keyData = *runtime.EncryptedKey
		}
		tlsConfig := rest.TLSClientConfig{
			CertData: []byte(*runtime.Certificate),
			KeyData:  []byte(keyData),
			CAData:   []byte(*runtime.CACertificate),
		}
		restConfig = rest.Config{
			Host:            kubeAPIEndpoint,
			TLSClientConfig: tlsConfig,
		}
	case runtime.EncryptedConnectionToken != nil:
		tlsConfig := rest.TLSClientConfig{
			CAData: []byte(*runtime.CACertificate),
		}
		bearerToken, err := encryption.Decrypt(encryptionKey, *runtime.EncryptedConnectionToken)
		if err != nil {
			return nil, fmt.Errorf("failed to decrypt kubernetes runtime instance connection token: %w", err)
		}
		restConfig = rest.Config{
			Host:            kubeAPIEndpoint,
			BearerToken:     bearerToken,
			TLSClientConfig: tlsConfig,
		}
		// if there is a connection token expiration, make sure that token is
		// not expired nor will it expire within 3 minutes
		if runtime.ConnectionTokenExpiration != nil {
			expiring, err := checkTokenExpiring(runtime)
			if err != nil {
				return nil, fmt.Errorf("failed to check connection token expiration: %w", err)
			}

			// if it is expired, or will within 3 minutes, get a new token
			if expiring {
				definition, err := client.GetKubernetesRuntimeDefinitionByID(
					threeportAPIClient,
					threeportAPIEndpoint,
					*runtime.KubernetesRuntimeDefinitionID,
				)
				if err != nil {
					return nil, fmt.Errorf("failed to get kubernetes runtime definition by ID %d: %w", runtime.KubernetesRuntimeDefinitionID, err)
				}

				switch *definition.InfraProvider {
				case v0.KubernetesRuntimeInfraProviderEKS:
					config, err := refreshEKSConnection(
						runtime,
						threeportAPIClient,
						threeportAPIEndpoint,
						encryptionKey,
					)
					if err != nil {
						return nil, fmt.Errorf("failed to refresh connection token for EKS cluster: %w", err)
					}
					restConfig = *config
				default:
					return nil, errors.New(
						fmt.Sprintf("unable to refresh connection token for unsupported infra provider %s:", *definition.InfraProvider),
					)
				}
			}
		}
	default:
		return nil, errors.New("did not find certificate, key pair or connection token - have no way to authenticate to kubernetes API")
	}

	return &restConfig, nil
}

// checkTokenExpiring checks the expiration datetime for a token.  It returns
// true if it is expired or will expire within 3 minutes.
func checkTokenExpiring(
	runtimeInstance *v0.KubernetesRuntimeInstance,
) (bool, error) {
	if runtimeInstance.ConnectionTokenExpiration == nil {
		return true, errors.New("runtime instance has no token expiration value set")
	}

	expiration := time.Now().Add(time.Minute * 3)
	expiring := runtimeInstance.ConnectionTokenExpiration.Before(expiration)

	return expiring, nil
}

// refreshEKSConnection retrieves a new EKS token when it expires.
func refreshEKSConnection(
	runtimeInstance *v0.KubernetesRuntimeInstance,
	threeportAPIClient *http.Client,
	threeportAPIEndpoint string,
	encryptionKey string,
) (*rest.Config, error) {
	// get EKS runtime instance
	eksRuntimeInstance, err := client.GetAwsEksKubernetesRuntimeInstanceByK8sRuntimeInst(
		threeportAPIClient,
		threeportAPIEndpoint,
		*runtimeInstance.ID,
	)
	if err != nil {
		return nil, fmt.Errorf("failed to get AWS EKS kubernetes runtime instance by kubernetes runtime instance ID %d: %w", runtimeInstance.ID, err)
	}

	// get EKS runtime definition
	eksRuntimeDefinition, err := client.GetAwsEksKubernetesRuntimeDefinitionByID(
		threeportAPIClient,
		threeportAPIEndpoint,
		*eksRuntimeInstance.AwsEksKubernetesRuntimeDefinitionID,
	)
	if err != nil {
		return nil, fmt.Errorf("failed to AWS EKS kubernetes runtime definition by ID %d: %w", eksRuntimeInstance.AwsEksKubernetesRuntimeDefinitionID, err)
	}

	// get AWS account
	awsAccount, err := client.GetAwsAccountByID(
		threeportAPIClient,
		threeportAPIEndpoint,
		*eksRuntimeDefinition.AwsAccountID,
	)
	if err != nil {
		return nil, fmt.Errorf("failed to get AWS account by ID %d: %w", eksRuntimeDefinition.AwsAccountID, err)
	}

	// decrypt access key id and secret access key
	accessKeyID, err := encryption.Decrypt(encryptionKey, *awsAccount.EncryptedAccessKeyID)
	if err != nil {
		return nil, fmt.Errorf("failed to decrypt access key id: %w", err)
	}
	secretAccessKey, err := encryption.Decrypt(encryptionKey, *awsAccount.EncryptedSecretAccessKey)
	if err != nil {
		return nil, fmt.Errorf("failed to decrypt secret access key: %w", err)
	}

	// create AWS config to get new token
	awsConfig, err := resource.LoadAWSConfigFromAPIKeys(
		accessKeyID,
		secretAccessKey,
		"",
		*eksRuntimeInstance.Region,
	)
	if err != nil {
		return nil, fmt.Errorf("failed to create AWS config for EKS cluster token refresh: %w", err)
	}

	// get connection info from AWS
	eksClusterConn := connection.EKSClusterConnectionInfo{ClusterName: *eksRuntimeInstance.Name}
	if err := eksClusterConn.Get(awsConfig); err != nil {
		return nil, fmt.Errorf("failed to get EKS cluster connection info for token refresh: %w", err)
	}

	// encrypt connection token
	encryptedConnectionToken, err := encryption.Encrypt(encryptionKey, eksClusterConn.Token)
	if err != nil {
		return nil, fmt.Errorf("failed to encrypt EKS cluster connection token: %w", err)
	}

	// update threeport API with new connection info
	runtimeInstance.CACertificate = &eksClusterConn.CACertificate
	runtimeInstance.EncryptedConnectionToken = &encryptedConnectionToken
	runtimeInstance.ConnectionTokenExpiration = &eksClusterConn.TokenExpiration
	_, err = client.UpdateKubernetesRuntimeInstance(
		threeportAPIClient,
		threeportAPIEndpoint,
		runtimeInstance,
	)
	if err != nil {
		return nil, fmt.Errorf("failed to update kubernetes runtime instance kubernetes connection info: %w", err)
	}

	// generate rest config
	tlsConfig := rest.TLSClientConfig{
		CAData: []byte(eksClusterConn.CACertificate),
	}
	restConfig := rest.Config{
		Host:            eksClusterConn.APIEndpoint,
		BearerToken:     eksClusterConn.Token,
		TLSClientConfig: tlsConfig,
	}

	return &restConfig, nil
}<|MERGE_RESOLUTION|>--- conflicted
+++ resolved
@@ -46,9 +46,6 @@
 	}
 
 	// get the discovery client using rest config
-<<<<<<< HEAD
-	discoveryClient, err := GetDiscoveryClient(cluster, threeportControlPlane)
-=======
 	discoveryClient, err := GetDiscoveryClient(
 		runtime,
 		threeportControlPlane,
@@ -56,7 +53,6 @@
 		threeportAPIEndpoint,
 		encryptionKey,
 	)
->>>>>>> 757a3b28
 	if err != nil {
 		return nil, nil, fmt.Errorf("failed to get discovery client for kube API: %w", err)
 	}
