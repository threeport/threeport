--- conflicted
+++ resolved
@@ -433,19 +433,12 @@
 	for _, object := range *attachedObjectReferences {
 		err := client.DeleteObjectByTypeAndID(r.APIClient, r.APIServer, *object.Type, *object.ObjectID)
 		if err != nil {
-<<<<<<< HEAD
-			if errors.Is(err, client.ErrorObjectNotFound) {
-				// attached object has already been deleted
-				log.Info("attached object has already been deleted", "objectID", *object.ObjectID)
-			} else {
-=======
 			switch {
 			case errors.Is(err, client.ErrorObjectNotFound):
 				log.Info("attached object has already been deleted", "objectID", *object.ObjectID)
 			case errors.Is(err, client.ErrConflict):
 				log.Info("attached object is already being deleted", "objectID", *object.ObjectID)
 			default:
->>>>>>> 55e7fba6
 				return 0, fmt.Errorf("failed to delete object by type %s and ID %d: %w", *object.Type, *object.ID, err)
 			}
 		}
@@ -504,39 +497,6 @@
 		metav1.DeleteOptions{},
 	); err != nil && !kubeerr.IsNotFound(err) {
 		return 0, fmt.Errorf("failed to delete ThreeportWorkload resource: %w", err)
-<<<<<<< HEAD
-	}
-
-	// delete the workload instance that was scheduled for deletion
-	deletionReconciled := true
-	deletionTimestamp := time.Now().UTC()
-	deletedWorkloadInstance := v0.WorkloadInstance{
-		Common: v0.Common{
-			ID: workloadInstance.ID,
-		},
-		Reconciliation: v0.Reconciliation{
-			Reconciled:           &deletionReconciled,
-			DeletionAcknowledged: &deletionTimestamp,
-			DeletionConfirmed:    &deletionTimestamp,
-		},
-	}
-	_, err = client.UpdateWorkloadInstance(
-		r.APIClient,
-		r.APIServer,
-		&deletedWorkloadInstance,
-	)
-	if err != nil {
-		return 0, fmt.Errorf("failed to confirm deletion of workload instance in threeport API: %w", err)
-	}
-	_, err = client.DeleteWorkloadInstance(
-		r.APIClient,
-		r.APIServer,
-		*workloadInstance.ID,
-	)
-	if err != nil {
-		return 0, fmt.Errorf("failed to delete workload instance in threeport API: %w", err)
-=======
->>>>>>> 55e7fba6
 	}
 
 	return 0, nil
